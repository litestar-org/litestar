--- conflicted
+++ resolved
@@ -32,22 +32,14 @@
   "Topic :: Software Development :: Libraries :: Python Modules",
 ]
 dependencies = [
-<<<<<<< HEAD
   "anyio>=3 ; python_version < \"3.9\"",
   "anyio>=4 ; python_version >= \"3.9\"",
-=======
-  "anyio>=3",
->>>>>>> 180350dd
   "httpx>=0.22",
   "exceptiongroup; python_version < \"3.11\"",
   "importlib-metadata; python_version < \"3.10\"",
   "importlib-resources>=5.12.0; python_version < \"3.9\"",
-<<<<<<< HEAD
   "msgspec>=0.18.2,<0.19.0; python_version < \"3.9\"",
   "msgspec>=0.19.0; python_version >= \"3.9\"",
-=======
-  "msgspec>=0.18.2",
->>>>>>> 180350dd
   "multidict>=6.0.2",
   "polyfactory>=2.6.3",
   "pyyaml",
@@ -57,11 +49,7 @@
   "rich-click",
   "multipart>=1.2.0",
   # default litestar plugins
-<<<<<<< HEAD
   "litestar-htmx>=0.4.0",
-=======
-    "litestar-htmx>=0.4.0"
->>>>>>> 180350dd
 ]
 description = "Litestar - A production-ready, highly performant, extensible ASGI API Framework"
 keywords = ["api", "rest", "asgi", "litestar", "starlite"]
