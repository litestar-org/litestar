[project]
authors = [
  { name = "Cody Fincher", email = "cody@litestar.dev" },
  { name = "Jacob Coffee", email = "jacob@litestar.dev" },
  { name = "Janek Nouvertné", email = "janek@litestar.dev" },
  { name = "Na'aman Hirschfeld", email = "nhirschfeld@gmail.com" },
  { name = "Peter Schutt", email = "peter@litestar.dev" },
]
classifiers = [
  "Development Status :: 5 - Production/Stable",
  "Environment :: Web Environment",
  "License :: OSI Approved :: MIT License",
  "Natural Language :: English",
  "Operating System :: OS Independent",
  "Programming Language :: Python :: 3.8",
  "Programming Language :: Python :: 3.9",
  "Programming Language :: Python :: 3.10",
  "Programming Language :: Python :: 3.11",
  "Programming Language :: Python :: 3.12",
  "Programming Language :: Python :: 3.13",
  "Programming Language :: Python",
  "Topic :: Internet :: WWW/HTTP",
  "Topic :: Software Development :: Libraries",
  "Topic :: Software Development",
  "Typing :: Typed",
  "Intended Audience :: Developers",
  "Intended Audience :: Information Technology",
  "Intended Audience :: System Administrators",
  "Topic :: Internet",
  "Topic :: Internet :: WWW/HTTP :: HTTP Servers",
  "Topic :: Software Development :: Libraries :: Application Frameworks",
  "Topic :: Software Development :: Libraries :: Python Modules",
]
dependencies = [
  "anyio>=3",
  "httpx>=0.22",
  "exceptiongroup; python_version < \"3.11\"",
  "importlib-metadata; python_version < \"3.10\"",
  "importlib-resources>=5.12.0; python_version < \"3.9\"",
  "msgspec>=0.18.2",
  "multidict>=6.0.2",
  "polyfactory>=2.6.3",
  "pyyaml",
  "typing-extensions",
  "click",
  "rich>=13.0.0",
  "rich-click",
  "multipart>=1.2.0",
  # default litestar plugins
  "litestar-htmx>=0.4.0",
]
description = "Litestar - A production-ready, highly performant, extensible ASGI API Framework"
keywords = ["api", "rest", "asgi", "litestar", "starlite"]
license = { text = "MIT" }
maintainers = [
  { name = "Litestar Developers", email = "hello@litestar.dev" },
  { name = "Cody Fincher", email = "cody@litestar.dev" },
  { name = "Jacob Coffee", email = "jacob@litestar.dev" },
  { name = "Janek Nouvertné", email = "janek@litestar.dev" },
<<<<<<< HEAD
  { name = "Peter Schutt", email = "peter@litestar.dev" },
=======
>>>>>>> 9f5ab4b0
  { name = "Visakh Unnikrishnan", email = "guacs@litestar.dev" },
  { name = "Julien Courtes", email = "julien@litestar.dev" },
]
name = "litestar"
readme = "README.md"
requires-python = ">=3.8,<4.0"
version = "2.15.1"

[project.urls]
Blog = "https://blog.litestar.dev"
Changelog = "https://github.com/litestar-org/litestar/releases/"
Discord = "https://discord.gg/litestar"
Discussions = "https://github.com/litestar-org/litestar/discussions"
Documentation = "https://docs.litestar.dev/"
Funding = "https://github.com/sponsors/litestar-org"
Homepage = "https://litestar.dev/"
"Issue Tracker" = "https://github.com/litestar-org/litestar/issues?q=is%3Aissue+is%3Aopen+sort%3Aupdated-desc"
Reddit = "https://www.reddit.com/r/LitestarAPI"
Repository = "https://github.com/litestar-org/litestar"
Twitter = "https://twitter.com/LitestarAPI"

[project.optional-dependencies]
annotated-types = ["annotated-types"]
attrs = ["attrs"]
brotli = ["brotli"]
cli = ["jsbeautifier", "uvicorn[standard]", "uvloop>=0.18.0; sys_platform != 'win32'"]
cryptography = ["cryptography"]
full = [
  "litestar[annotated-types,attrs,brotli,cli,cryptography,jinja,jwt,mako,minijinja,opentelemetry,piccolo,picologging,prometheus,pydantic,redis,sqlalchemy,standard,structlog,valkey]; python_version < \"3.13\"",
  "litestar[annotated-types,attrs,brotli,cli,cryptography,jinja,jwt,mako,minijinja,opentelemetry,piccolo,prometheus,pydantic,redis,sqlalchemy,standard,structlog,valkey]; python_version >= \"3.13\"",
]
granian = ["litestar-granian[uvloop]", "python-dotenv", "httptools", "websockets"]
jinja = ["jinja2>=3.1.2"]
jwt = ["cryptography", "pyjwt>=2.9.0"]
mako = ["mako>=1.2.4"]
minijinja = ["minijinja>=1.0.0"]
opentelemetry = ["opentelemetry-instrumentation-asgi"]
piccolo = ["piccolo"]
picologging = ["picologging; python_version < \"3.13\""]
prometheus = ["prometheus-client"]
pydantic = [
  "pydantic",
  "email-validator",
  "pydantic-extra-types!=2.9.0; python_version < \"3.9\"",
  "pydantic-extra-types; python_version >= \"3.9\"",
]
redis = ["redis[hiredis]>=4.4.4"]
sqlalchemy = ["advanced-alchemy>=0.2.2"]
standard = [
  "jinja2",
  "jsbeautifier",
  "uvicorn[standard]",
  "uvloop>=0.18.0; sys_platform != 'win32'",
  "fast-query-parsers>=1.0.2",
]
structlog = ["structlog"]
valkey = ["valkey[libvalkey]>=6.0.2"]

[project.scripts]
litestar = "litestar.__main__:run_cli"


[tool.hatch.build.targets.sdist]
include = ['docs/PYPI_README.md', '/litestar']


[tool.uv]
default-groups = ["dev", "linting", "test", "docs"]

[dependency-groups]
dev = [
  "litestar[full]",
  "beanie>=1.21.0",
  "beautifulsoup4",
  "fsspec",
  "greenlet",
  "hypothesis",
  "python-dotenv",
  "starlette",
  "trio",
  "aiosqlite",
  "asyncpg>=0.29.0",
  "psycopg[pool,binary]",
  "psycopg2-binary",
  "psutil>=5.9.8",
  "hypercorn>=0.16.0",
  "daphne>=4.0.0",
  "opentelemetry-sdk",
  "httpx-sse",
]

docs = [
  "sphinx>=7.1.2",
  "sphinx-autobuild>=2021.3.14",
  "sphinx-copybutton>=0.5.2",
  "sphinx-toolbox>=3.5.0",
  "sphinx-design>=0.5.0",
  "sphinx-click>=4.4.0",
  "sphinxcontrib-mermaid>=0.9.2",
  "auto-pytabs[sphinx]>=0.5.0",
  "litestar-sphinx-theme @ git+https://github.com/litestar-org/litestar-sphinx-theme.git",
  "sphinx-paramlinks>=0.6.0",
]
linting = [
  "ruff>=0.2.1",
  "mypy",
  "pre-commit",
  "slotscheck",
  "codecov-cli",
  "pyright==1.1.344",
  "asyncpg-stubs",
  "types-beautifulsoup4",
  "types-pyyaml",
  "types-redis",
  "types-psutil",
]
test = [
  "covdefaults",
  "pytest",
  "pytest-asyncio<=0.24.0; python_version < \"3.9\"",
  "pytest-asyncio>0.24.0; python_version >= \"3.9\"",
  "pytest-cov",
  "pytest-lazy-fixtures",
  "pytest-mock",
  "pytest-rerunfailures",
  "pytest-timeout",
  "pytest-xdist",
  "time-machine",
]

[build-system]
build-backend = "hatchling.build"
requires = ["hatchling"]

[tool.codespell]
ignore-words-list = "selectin, documen"
skip = 'uv.lock,docs/examples/contrib/sqlalchemy/us_state_lookup.json'

[tool.coverage.run]
concurrency = ["multiprocessing", "thread"]
omit = ["*/tests/*", "*/litestar/plugins/sqlalchemy.py", "*/litestar/_kwargs/types.py"]
parallel = true
plugins = ["covdefaults"]
source = ["litestar"]

[tool.coverage.report]
exclude_lines = ['except ImportError\b', 'if VERSION.startswith("1"):', 'if pydantic.VERSION.startswith("1"):']
fail_under = 50

[tool.pytest.ini_options]
addopts = "--strict-markers --strict-config --dist=loadgroup -m 'not server_integration'"
asyncio_default_fixture_loop_scope = "function"
asyncio_mode = "auto"
filterwarnings = [
  "error",
  # https://github.com/pytest-dev/pytest-asyncio/issues/724
  "default:.*socket.socket:pytest.PytestUnraisableExceptionWarning",
  "ignore::trio.TrioDeprecationWarning:anyio._backends._trio*:",
  "ignore::DeprecationWarning:pkg_resources.*",
  "ignore::DeprecationWarning:google.rpc",
  "ignore::DeprecationWarning:google.gcloud",
  "ignore::DeprecationWarning:google.iam",
  "ignore::DeprecationWarning:google",
  "ignore::DeprecationWarning:sphinxcontrib",
  "ignore::DeprecationWarning:litestar.*",
  "ignore::pydantic.PydanticDeprecatedSince20::",
  "ignore:`general_plain_validator_function`:DeprecationWarning::",
  "ignore: 'RichMultiCommand':DeprecationWarning::",                                          # this is coming from rich_click itself, nothing we can do about # that for now
  "ignore: Dropping max_length:litestar.exceptions.LitestarWarning:litestar.contrib.piccolo",
  "ignore: Python Debugger on exception enabled:litestar.exceptions.LitestarWarning:",
  "ignore: datetime.datetime.utcnow:DeprecationWarning:time_machine",
]
markers = [
  "sqlalchemy_integration: SQLAlchemy integration tests",
  "server_integration: Test integration with ASGI server",
]
testpaths = ["tests", "docs/examples/testing"]
xfail_strict = true

[tool.mypy]
enable_error_code = [
  "truthy-bool",
  "truthy-iterable",
  "unused-awaitable",
  "ignore-without-code",
  "possibly-undefined",
  "redundant-self",
]
packages = ["litestar", "tests"]
plugins = ["pydantic.mypy"]
python_version = "3.8"

disallow_any_generics = false
local_partial_types = true
show_error_codes = true
strict = true
warn_unreachable = true

[[tool.mypy.overrides]]
ignore_errors = true
module = ["tests.examples.*", "tests.docker_service_fixtures"]

[[tool.mypy.overrides]]
disable_error_code = ["truthy-bool"]
module = ["tests.*"]

[[tool.mypy.overrides]]
disable_error_code = ["assignment"]
module = ["tests.unit.test_logging.*"]

[[tool.mypy.overrides]]
disallow_untyped_decorators = false
module = ["tests.unit.test_kwargs.test_reserved_kwargs_injection"]

[[tool.mypy.overrides]]
module = ["tests.unit.test_contrib.test_repository"]
strict_equality = false

[[tool.mypy.overrides]]
disable_error_code = "index, union-attr"
module = ["tests.unit.test_plugins.test_pydantic.test_openapi", "litestar._asgi.routing_trie.traversal"]

[[tool.mypy.overrides]]
disable_error_code = "arg-type, comparison-overlap, unreachable"
module = ["tests.unit.test_channels.test_subscriber", "tests.unit.test_response.test_streaming_response"]

[[tool.mypy.overrides]]
ignore_missing_imports = true
module = [
  "brotli.*",
  "fsspec.*",
  "jsbeautifier.*",
  "pytimeparse.*",
  "importlib_resources",
  "exceptiongroup",
  "picologging",
  "picologging.*",
]

[[tool.mypy.overrides]]
module = [
  "litestar.contrib.sqlalchemy.*",
  "litestar.plugins.pydantic.*",
  "tests.unit.test_contrib.test_sqlalchemy",
  "tests.unit.test_contrib.test_pydantic.*",
  "tests.unit.test_logging.test_logging_config",
  "litestar.openapi.spec.base",
  "litestar.utils.helpers",
  "litestar.channels.plugin",
  "litestar.handlers.http_handlers._utils",
]
warn_unused_ignores = false

[[tool.mypy.overrides]]
disable_error_code = "arg-type"
module = ["litestar.openapi.spec.base", "litestar._asgi.routin_trie.traversal", "litestar.plugins.pydantic.plugins.int"]
warn_unused_ignores = false

[tool.pydantic-mypy]
init_forbid_extra = true
init_typed = true
warn_required_dynamic_aliases = true
warn_untyped_fields = true

[tool.pyright]
disableBytesTypePromotions = true
exclude = [
  "test_apps",
  "tools",
  "docs",
  "tests/examples",
  "tests/docker_service_fixtures.py",
  "litestar/plugins/pydantic/plugins/di.py",
  "litestar/plugins/pydantic/plugins/init.py",
  "litestar/plugins/pydantic/plugins/schema.py",
  "litestar/plugins/pydantic/dto_factory.py",
  "tests/unit/test_contrib/test_sqlalchemy.py",
]
include = ["litestar", "tests"]
pythonVersion = "3.8"
reportUnnecessaryTypeIgnoreComments = true

[tool.slotscheck]
exclude-classes = """
(
  # github.com/python/cpython/pull/106771
  (^litestar.events.emitter:BaseEventEmitterBackend)
  # review these as time permits
  |(^litestar.connection.base:ASGIConnection)
  |(^litestar.datastructures.state:ImmutableState)
  |(^litestar.datastructures.state:State)
  |(^litestar.dto.base_dto:AbstractDTO)
  |(^litestar.dto.data_structures:DTOData)
  |(^litestar.middleware.session.base:BaseSessionBackend)
  |(^litestar.pagination:ClassicPagination)
  |(^litestar.pagination:CursorPagination)
  |(^litestar.response.base:Response)
  |(^litestar.testing.client.base:BaseTestClient)
  |(^litestar.testing.life_span_handler:LifeSpanHandler)
  |(^litestar.utils.sync:AsyncIteratorWrapper)
)
"""
strict-imports = false

[tool.ruff]
include = ["{litestar,tests,docs,test_apps,tools}/**/*.{py,pyi}", "pyproject.toml"]

lint.select = [
  "A",   # flake8-builtins
  "B",   # flake8-bugbear
  "BLE", # flake8-blind-except
  "C4",  # flake8-comprehensions
  "C90", # mccabe
  "D",   # pydocstyle
  "DJ",  # flake8-django
  "DTZ", # flake8-datetimez
  "E",   # pycodestyle errors
  "ERA", # eradicate
  "EXE", # flake8-executable
  "F",   # pyflakes
  "G",   # flake8-logging-format
  "I",   # isort
  "ICN", # flake8-import-conventions
  "ISC", # flake8-implicit-str-concat
  "N",   # pep8-naming
  "PIE", # flake8-pie
  "PLC", # pylint - convention
  "PLE", # pylint - error
  "PLW", # pylint - warning
  "PTH", # flake8-use-pathlib
  "Q",   # flake8-quotes
  "RET", # flake8-return
  "RUF", # Ruff-specific rules
  "S",   # flake8-bandit
  "SIM", # flake8-simplify
  "T10", # flake8-debugger
  "T20", # flake8-print
  "TC",  # flake8-type-checking
  "TID", # flake8-tidy-imports
  "UP",  # pyupgrade
  "W",   # pycodestyle - warning
  "YTT", # flake8-2020
]

line-length = 120
lint.ignore = [
  "A003",    # flake8-builtins - class attribute {name} is shadowing a python builtin
  "B010",    # flake8-bugbear - do not call setattr with a constant attribute value
  "D100",    # pydocstyle - missing docstring in public module
  "D101",    # pydocstyle - missing docstring in public class
  "D102",    # pydocstyle - missing docstring in public method
  "D103",    # pydocstyle - missing docstring in public function
  "D104",    # pydocstyle - missing docstring in public package
  "D105",    # pydocstyle - missing docstring in magic method
  "D106",    # pydocstyle - missing docstring in public nested class
  "D107",    # pydocstyle - missing docstring in __init__
  "D202",    # pydocstyle - no blank lines allowed after function docstring
  "D205",    # pydocstyle - 1 blank line required between summary line and description
  "D415",    # pydocstyle - first line should end with a period, question mark, or exclamation point
  "E501",    # pycodestyle line too long, handled by ruff format
  "PLW2901", # pylint - for loop variable overwritten by assignment target
  "RUF012",  # Ruff-specific rule - annotated with classvar
  "ISC001",  # Ruff formatter incompatible
  "CPY001",  # ruff - copyright notice at the top of the file
<<<<<<< HEAD
  "A005",    # Module shadows a Python standard-library module
=======
>>>>>>> 9f5ab4b0
]
src = ["litestar", "tests", "docs/examples"]
target-version = "py38"

[tool.ruff.lint.pydocstyle]
convention = "google"

[tool.ruff.lint.mccabe]
max-complexity = 12

[tool.ruff.lint.pep8-naming]
classmethod-decorators = [
  "classmethod",
  "pydantic.root_validator",
  "pydantic.validator",
  "sqlalchemy.ext.declarative.declared_attr",
  "sqlalchemy.orm.declared_attr.directive",
  "sqlalchemy.orm.declared_attr",
]

[tool.ruff.lint.isort]
known-first-party = ["litestar", "tests", "examples"]

[tool.ruff.lint.per-file-ignores]
"docs/**/*.*" = ["S", "B", "DTZ", "A", "TC", "ERA", "D", "RET"]
"docs/examples/**" = ["T201"]
"docs/examples/application_hooks/before_send_hook.py" = ["UP006"]
"docs/examples/contrib/sqlalchemy/plugins/**/*.*" = ["UP006"]
"docs/examples/contrib/sqlalchemy/sqlalchemy_declarative_models.py" = ["UP006"]
"docs/examples/data_transfer_objects**/*.*" = ["UP006"]
"litestar/_openapi/schema_generation/schema.py" = ["C901"]
"litestar/exceptions/*.*" = ["N818"]
"litestar/handlers/**/*.*" = ["N801"]
"litestar/handlers/websocket_handlers/listener.py" = ["B027"]
"litestar/params.py" = ["N802"]
"test_apps/**/*.*" = ["D", "TRY", "EM", "S", "PTH"]
"tests/**/*.*" = [
  "A",
  "ARG",
  "B",
  "BLE",
  "C901",
  "D",
  "DTZ",
  "EM",
  "FBT",
  "G",
  "N",
  "PGH",
  "PIE",
  "PLR",
  "PLW",
  "PTH",
  "RSE",
  "S",
  "S101",
  "SIM",
  "TC",
  "TRY",
  "E721",
]
"tests/unit/test_contrib/test_sqlalchemy/**/*.*" = ["UP006"]
"tests/unit/test_openapi/test_typescript_converter/test_converter.py" = ["W293"]
"tools/**/*.*" = ["D", "ARG", "EM", "TRY", "G", "FBT"]
"tools/prepare_release.py" = ["S603", "S607"]

[tool.ruff.format]
docstring-code-format = true
docstring-code-line-length = 88

[tool.unasyncd]
add_editors_note = true
ruff_fix = true

[tool.unasyncd.files]
"litestar/repository/abc/_async.py" = "litestar/repository/abc/_sync.py"

[tool.unasyncd.per_file_add_replacements."litestar/repository/abc/_async.py"]
"AbstractAsyncRepository" = "AbstractSyncRepository"
"AsyncRepoT" = "SyncRepoT"<|MERGE_RESOLUTION|>--- conflicted
+++ resolved
@@ -57,10 +57,6 @@
   { name = "Cody Fincher", email = "cody@litestar.dev" },
   { name = "Jacob Coffee", email = "jacob@litestar.dev" },
   { name = "Janek Nouvertné", email = "janek@litestar.dev" },
-<<<<<<< HEAD
-  { name = "Peter Schutt", email = "peter@litestar.dev" },
-=======
->>>>>>> 9f5ab4b0
   { name = "Visakh Unnikrishnan", email = "guacs@litestar.dev" },
   { name = "Julien Courtes", email = "julien@litestar.dev" },
 ]
@@ -425,10 +421,7 @@
   "RUF012",  # Ruff-specific rule - annotated with classvar
   "ISC001",  # Ruff formatter incompatible
   "CPY001",  # ruff - copyright notice at the top of the file
-<<<<<<< HEAD
   "A005",    # Module shadows a Python standard-library module
-=======
->>>>>>> 9f5ab4b0
 ]
 src = ["litestar", "tests", "docs/examples"]
 target-version = "py38"
