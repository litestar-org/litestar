--- conflicted
+++ resolved
@@ -56,11 +56,7 @@
 name = "litestar"
 readme = "README.md"
 requires-python = ">=3.8,<4.0"
-<<<<<<< HEAD
 version = "2.6.0"
-=======
-version = "2.5.1"
->>>>>>> bc6d5022
 
 [project.urls]
 Blog = "https://blog.litestar.dev"
