from __future__ import annotations

import contextlib
from enum import Enum
from typing import TYPE_CHECKING, AnyStr, Callable, TypedDict, cast

from msgspec.msgpack import decode as _decode_msgpack_plain

from litestar._layers.utils import narrow_response_cookies, narrow_response_headers
from litestar.connection import Request
from litestar.datastructures import CacheControlHeader, ETag, FormMultiDict, Header
from litestar.datastructures.response_header import ResponseHeader
from litestar.enums import HttpMethod, MediaType
from litestar.exceptions import (
    ClientException,
    HTTPException,
    ImproperlyConfiguredException,
    SerializationException,
)
from litestar.handlers.base import BaseRouteHandler
from litestar.handlers.http_handlers._utils import (
    create_data_handler,
    create_generic_asgi_response_handler,
    create_response_handler,
    get_default_status_code,
    is_empty_response_annotation,
    normalize_http_method,
)
from litestar.openapi.spec import Operation
from litestar.response import File, Response
from litestar.response.file import ASGIFileResponse
from litestar.status_codes import HTTP_204_NO_CONTENT, HTTP_304_NOT_MODIFIED
from litestar.types import (
    AfterRequestHookHandler,
    AfterResponseHookHandler,
    AnyCallable,
    ASGIApp,
    BeforeRequestHookHandler,
    CacheKeyBuilder,
    Dependencies,
    Empty,
    EmptyType,
    ExceptionHandlersMap,
    Guard,
    Method,
    Middleware,
    Receive,
    ResponseCookies,
    ResponseHeaders,
    Scope,
    Send,
    TypeEncodersMap,
)
from litestar.types.builtin_types import NoneType
from litestar.utils import deprecated as litestar_deprecated
from litestar.utils import ensure_async_callable
from litestar.utils.empty import value_or_default
from litestar.utils.predicates import is_async_callable, is_class_and_subclass
from litestar.utils.scope.state import ScopeState
from litestar.utils.warnings import warn_implicit_sync_to_thread, warn_sync_to_thread_with_async_callable

if TYPE_CHECKING:
    from collections.abc import Awaitable, Iterable, Mapping, Sequence
    from typing import Any

    from litestar import Litestar, Router
    from litestar._kwargs import KwargsModel
    from litestar.background_tasks import BackgroundTask, BackgroundTasks
    from litestar.config.response_cache import CACHE_FOREVER
    from litestar.datastructures.cookie import Cookie
    from litestar.dto import AbstractDTO
    from litestar.openapi.datastructures import ResponseSpec
    from litestar.openapi.spec import SecurityRequirement
    from litestar.routes import BaseRoute
    from litestar.types.callable_types import (
        AsyncAfterRequestHookHandler,
        AsyncAfterResponseHookHandler,
        AsyncAnyCallable,
        AsyncBeforeRequestHookHandler,
        OperationIDCreator,
    )
    from litestar.types.composite_types import ParametersMap, TypeDecodersSequence
    from litestar.typing import FieldDefinition

__all__ = ("HTTPRouteHandler",)


class ResponseHandlerMap(TypedDict):
    default_handler: Callable[[Any], Awaitable[ASGIApp]] | EmptyType
    response_type_handler: Callable[[Any], Awaitable[ASGIApp]] | EmptyType


class HTTPRouteHandler(BaseRouteHandler):
    __slots__ = (
        "_default_response_handler",
        "_include_in_schema",
        "_kwargs_models",
        "_request_class",
        "_request_max_body_size",
        "_response_class",
        "_response_type_handler",
        "_sync_to_thread",
        "after_request",
        "after_response",
        "background",
        "before_request",
        "cache",
        "cache_control",
        "cache_key_builder",
        "content_encoding",
        "content_media_type",
        "deprecated",
        "description",
        "etag",
        "has_sync_callable",
        "http_methods",
        "media_type",
        "operation_class",
        "operation_id",
        "raises",
        "response_cookies",
        "response_description",
        "response_headers",
        "responses",
        "security",
        "status_code",
        "summary",
        "tags",
    )

    def __init__(
        self,
        path: str | Sequence[str] | None = None,
        *,
        fn: AnyCallable,
        after_request: AfterRequestHookHandler | None = None,
        after_response: AfterResponseHookHandler | None = None,
        background: BackgroundTask | BackgroundTasks | None = None,
        before_request: BeforeRequestHookHandler | None = None,
        cache: bool | int | type[CACHE_FOREVER] = False,
        cache_control: CacheControlHeader | None = None,
        cache_key_builder: CacheKeyBuilder | None = None,
        dependencies: Dependencies | None = None,
        dto: type[AbstractDTO] | None | EmptyType = Empty,
        etag: ETag | None = None,
        exception_handlers: ExceptionHandlersMap | None = None,
        guards: Sequence[Guard] | None = None,
        http_method: Method | Sequence[Method],
        media_type: MediaType | str | None = None,
        middleware: Sequence[Middleware] | None = None,
        name: str | None = None,
        opt: Mapping[str, Any] | None = None,
        request_class: type[Request] | None = None,
        request_max_body_size: int | None | EmptyType = Empty,
        response_class: type[Response] | None = None,
        response_cookies: ResponseCookies | None = None,
        response_headers: ResponseHeaders | None = None,
        return_dto: type[AbstractDTO] | None | EmptyType = Empty,
        status_code: int | None = None,
        sync_to_thread: bool | None = None,
        # OpenAPI related attributes
        content_encoding: str | None = None,
        content_media_type: str | None = None,
        deprecated: bool = False,
        description: str | None = None,
        include_in_schema: bool | EmptyType = Empty,
        operation_class: type[Operation] = Operation,
        operation_id: str | OperationIDCreator | None = None,
        raises: Sequence[type[HTTPException]] | None = None,
        response_description: str | None = None,
        responses: Mapping[int, ResponseSpec] | None = None,
        signature_namespace: Mapping[str, Any] | None = None,
        security: Sequence[SecurityRequirement] | None = None,
        summary: str | None = None,
        tags: Sequence[str] | None = None,
        type_decoders: TypeDecodersSequence | None = None,
        type_encoders: TypeEncodersMap | None = None,
        parameters: ParametersMap | None = None,
        **kwargs: Any,
    ) -> None:
        """Route handler for HTTP routes.

        Args:
            path: A path fragment for the route handler function or a sequence of path fragments.
                If not given defaults to ``/``
            fn: The handler function
            after_request: A sync or async function executed before a :class:`Request <.connection.Request>` is passed
                to any route handler. If this function returns a value, the request will not reach the route handler,
                and instead this value will be used.
            after_response: A sync or async function called after the response has been awaited. It receives the
                :class:`Request <.connection.Request>` object and should not return any values.
            background: A :class:`BackgroundTask <.background_tasks.BackgroundTask>` instance or
                :class:`BackgroundTasks <.background_tasks.BackgroundTasks>` to execute after the response is finished.
                Defaults to ``None``.
            before_request: A sync or async function called immediately before calling the route handler. Receives
                the :class:`Request <.connection.Request>` instance and any non-``None`` return value is used for the
                response, bypassing the route handler.
            cache: Enables response caching if configured on the application level. Valid values are ``True`` or a
                number of seconds (e.g. ``120``) to cache the response.
            cache_control: A ``cache-control`` header of type
                :class:`CacheControlHeader <.datastructures.CacheControlHeader>` that will be added to the response.
            cache_key_builder: A :class:`cache-key builder function <.types.CacheKeyBuilder>`. Allows for customization
                of the cache key if caching is configured on the application level.
            dependencies: A string keyed mapping of dependency :class:`Provider <.di.Provide>` instances.
            dto: :class:`AbstractDTO <.dto.base_dto.AbstractDTO>` to use for (de)serializing and
                validation of request data.
            etag: An ``etag`` header of type :class:`ETag <.datastructures.ETag>` that will be added to the response.
            exception_handlers: A mapping of status codes and/or exception types to handler functions.
            guards: A sequence of :class:`Guard <.types.Guard>` callables.
            http_method: An :class:`http method string <.types.Method>`, a member of the enum
                :class:`HttpMethod <.enums.HttpMethod>` or a list of these that correlates to the methods the route
                handler function should handle.
            media_type: A member of the :class:`MediaType <.enums.MediaType>` enum or a string with a valid IANA
                Media-Type.
            middleware: A sequence of :class:`Middleware <.types.Middleware>`.
            name: A string identifying the route handler.
            opt: A string keyed mapping of arbitrary values that can be accessed in :class:`Guards <.types.Guard>` or
                wherever you have access to :class:`Request <.connection.Request>` or
                :class:`ASGI Scope <.types.Scope>`.
            request_class: A custom subclass of :class:`Request <.connection.Request>` to be used as route handler's
                default request.
            request_max_body_size: Maximum allowed size of the request body in bytes. If this size is exceeded,
                a '413 - Request Entity Too Large' error response is returned.
            response_class: A custom subclass of :class:`Response <.response.Response>` to be used as route handler's
                default response.
            response_cookies: A sequence of :class:`Cookie <.datastructures.Cookie>` instances.
            response_headers: A string keyed mapping of :class:`ResponseHeader <.datastructures.ResponseHeader>`
                instances.
            responses: A mapping of additional status codes and a description of their expected content.
                This information will be included in the OpenAPI schema
            return_dto: :class:`AbstractDTO <.dto.base_dto.AbstractDTO>` to use for serializing
                outbound response data.
            signature_namespace: A mapping of names to types for use in forward reference resolution during signature modelling.
            status_code: An http status code for the response. Defaults to ``200`` for ``GET``, ``PUT`` and ``PATCH``,
                ``201`` for ``POST`` and ``204`` for ``DELETE``. For mixed method requests it will check for ``POST`` and ``DELETE`` first
                then defaults to ``200``.
            sync_to_thread: A boolean dictating whether the handler function will be executed in a worker thread or the
                main event loop. This has an effect only for sync handler functions. See using sync handler functions.
            content_encoding: A string describing the encoding of the content, e.g. ``"base64"``.
            content_media_type: A string designating the media-type of the content, e.g. ``"image/png"``.
            deprecated:  A boolean dictating whether this route should be marked as deprecated in the OpenAPI schema.
            description: Text used for the route's schema description section.
            include_in_schema: A boolean flag dictating whether  the route handler should be documented in the OpenAPI schema.
            operation_class: :class:`Operation <.openapi.spec.operation.Operation>` to be used with the route's OpenAPI schema.
            operation_id: Either a string or a callable returning a string. An identifier used for the route's schema operationId.

            raises:  A list of exception classes extending from litestar.HttpException that is used for the OpenAPI documentation.
                This list should describe all exceptions raised within the route handler's function/method. The Litestar
                ValidationException will be added automatically for the schema if any validation is involved.
            response_description: Text used for the route's response schema description section.
            security: A sequence of dictionaries that contain information about which security scheme can be used on the endpoint.
            summary: Text used for the route's schema summary section.
            tags: A sequence of string tags that will be appended to the OpenAPI schema.
            type_decoders: A sequence of tuples, each composed of a predicate testing for type identity and a msgspec hook for deserialization.
            type_encoders: A mapping of types to callables that transform them into types supported for serialization.
            parameters: A mapping of :func:`Parameter <.params.Parameter>` definitions
            **kwargs: Any additional kwarg - will be set in the opt dictionary.
        """
        if not http_method:
            raise ImproperlyConfiguredException("An http_method kwarg is required")

        self.http_methods = normalize_http_method(http_methods=http_method)
        self.status_code = status_code or get_default_status_code(http_methods=self.http_methods)
        self._sync_to_thread = sync_to_thread

        if not is_async_callable(fn):
            if sync_to_thread is None:
                warn_implicit_sync_to_thread(fn, stacklevel=3)
        elif sync_to_thread is not None:
            warn_sync_to_thread_with_async_callable(fn, stacklevel=3)

        has_sync_callable = not is_async_callable(fn)

        if has_sync_callable and sync_to_thread:
            fn = ensure_async_callable(fn)
            has_sync_callable = False
        self.has_sync_callable = has_sync_callable

        super().__init__(
            fn=fn,
            path=path,
            dependencies=dependencies,
            dto=dto,
            exception_handlers=exception_handlers,
            guards=guards,
            middleware=middleware,
            name=name,
            opt=opt,
            return_dto=return_dto,
            signature_namespace=signature_namespace,
            type_decoders=type_decoders,
            type_encoders=type_encoders,
            parameters=parameters,
            **kwargs,
        )

        self.after_request: AsyncAfterRequestHookHandler | None = (
            ensure_async_callable(after_request) if after_request else None  # type: ignore[assignment]
        )
        self.after_response: AsyncAfterResponseHookHandler | None = (
            ensure_async_callable(after_response) if after_response else None
        )
        self.background = background
        self.before_request: AsyncBeforeRequestHookHandler | None = (
            ensure_async_callable(before_request) if before_request else None
        )
        self.cache = cache
        self.cache_control = cache_control
        self.cache_key_builder = cache_key_builder
        self.etag = etag
        self.media_type: MediaType | str = media_type or ""
        self._request_class = request_class
        self._response_class = response_class
        self.response_cookies = frozenset(narrow_response_cookies(response_cookies if response_cookies else ()))
        self.response_headers: frozenset[ResponseHeader] = self._resolve_response_headers(
            response_headers,
            self.etag,
            self.cache_control,
        )
        self._request_max_body_size = request_max_body_size

        # OpenAPI related attributes
        self.content_encoding = content_encoding
        self.content_media_type = content_media_type
        self.deprecated = deprecated
        self.description = description
        self._include_in_schema = include_in_schema
        self.operation_class = operation_class
        self.operation_id = operation_id
        self.raises = raises
        self.response_description = response_description
        self.summary = summary
        self.tags = frozenset(tags) if tags else frozenset()
        self.security = tuple(security) if security else ()
        self.responses = responses
        # memoized attributes, defaulted to Empty
        self._kwargs_models: dict[tuple[str, ...], KwargsModel] = {}
        self._default_response_handler: Callable[[Any], Awaitable[ASGIApp]] | EmptyType = Empty
        self._response_type_handler: Callable[[Any], Awaitable[ASGIApp]] | EmptyType = Empty

    def _get_merge_opts(self, others: tuple[Router, ...]) -> dict[str, Any]:
        merge_opts = super()._get_merge_opts(others)

        # these only exist on the handler, and therefore don't need merging
        merge_opts.update(
            background=self.background,
            http_method=tuple(self.http_methods),
            cache=self.cache,
            media_type=self.media_type,
            status_code=self.status_code,
            # OpenAPI related attributes
            content_encoding=self.content_encoding,
            content_media_type=self.content_media_type,
            deprecated=self.deprecated,
            description=self.description,
            operation_class=self.operation_class,
            operation_id=self.operation_id,
            raises=self.raises,
            response_description=self.response_description,
            responses=self.responses,
            summary=self.summary,
            sync_to_thread=False if self.has_sync_callable else None,
            cache_key_builder=self.cache_key_builder,
        )

        other: HTTPRouteHandler | Router
        for other in (self, *others):  # type: ignore[assignment]
            merge_opts["after_response"] = merge_opts.get("after_response") or other.after_response
            merge_opts["after_request"] = merge_opts.get("after_request") or other.after_request
            merge_opts["before_request"] = merge_opts.get("before_request") or other.before_request
            merge_opts["cache_control"] = merge_opts.get("cache_control") or other.cache_control
            merge_opts["etag"] = merge_opts.get("etag") or other.etag
            merge_opts["response_cookies"] = (*merge_opts.get("response_cookies", ()), *other.response_cookies)
            merge_opts["response_headers"] = (*other.response_headers, *merge_opts.get("response_headers", ()))
            merge_opts["security"] = (*other.security, *merge_opts.get("security", ()))
            merge_opts["tags"] = (*other.tags, *merge_opts.get("tags", ()))

            # these are all properties which return a safe default if the corresponding
            # config value is not set, so we only merge the router configs and determine
            # the final value after that.
            # ideally, a route handler wouldn't be able to take these in as optional,
            # but that would require another 'finalized' route handler, which differs
            # from the config object. this is planned for version 4
            if other is not self:
                merge_opts["request_class"] = merge_opts.get("request_class") or other.request_class
                merge_opts["response_class"] = merge_opts.get("response_class") or other.response_class
                merge_opts["include_in_schema"] = value_or_default(
                    merge_opts.get("include_in_schema", Empty), other.include_in_schema
                )

        merge_opts["request_class"] = self._request_class or merge_opts.get("request_class")
        merge_opts["response_class"] = self._response_class or merge_opts.get("response_class")
        merge_opts["request_max_body_size"] = value_or_default(
            self._request_max_body_size,
            next((o.request_max_body_size for o in others if o.request_max_body_size is not Empty), Empty),
        )
        merge_opts["include_in_schema"] = value_or_default(
            self._include_in_schema, merge_opts.get("include_in_schema", Empty)
        )

        return merge_opts

    def resolve_request_class(self) -> type[Request]:
        """Return the closest custom Request class in the owner graph or the default Request class.

        This method is memoized so the computation occurs only once.

        Returns:
            The default :class:`Request <.connection.Request>` class for the route handler.
        """

        return self.request_class

    @property
    def request_class(self) -> type[Request]:
        return self._request_class or Request

    @litestar_deprecated("3.0", removal_in="4.0", alternative=".response_class property")
    def resolve_response_class(self) -> type[Response]:
        """Return the closest custom Response class in the owner graph or the default Response class.

        This method is memoized so the computation occurs only once.

        Returns:
            The default :class:`Response <.response.Response>` class for the route handler.
        """
        return self.response_class

    @property
    def response_class(self) -> type[Response]:
        return self._response_class or Response

    @litestar_deprecated("3.0", removal_in="4.0", alternative=".response_headers attribute")
    def resolve_response_headers(self) -> frozenset[ResponseHeader]:
        return self.response_headers

    @staticmethod
    def _resolve_response_headers(
        response_headers: ResponseHeaders | None,
        *extra_headers: Header | None,
    ) -> frozenset[ResponseHeader]:
        """Return all header parameters in the scope of the handler function.

        Returns:
            A dictionary mapping keys to :class:`ResponseHeader <.datastructures.ResponseHeader>` instances.
        """
        resolved_response_headers: dict[str, ResponseHeader] = (
            {h.name: h for h in narrow_response_headers(response_headers)} if response_headers else {}
        )

        for extra_header in extra_headers:
            if extra_header is None:
                continue
            resolved_response_headers[extra_header.HEADER_NAME] = ResponseHeader(
                name=extra_header.HEADER_NAME,
                value=extra_header.to_header(),
                documentation_only=extra_header.documentation_only,
            )

        return frozenset(resolved_response_headers.values())

    @litestar_deprecated("3.0", removal_in="4.0", alternative=".response_cookies attribute")
    def resolve_response_cookies(self) -> frozenset[Cookie]:
        return self.response_cookies

    @litestar_deprecated("3.0", removal_in="4.0", alternative=".before_request attribute")
    def resolve_before_request(self) -> AsyncAnyCallable | None:
        """Resolve the before_handler handler by starting from the route handler and moving up.

        If a handler is found it is returned, otherwise None is set.
        This method is memoized so the computation occurs only once.

        Returns:
            An optional :class:`before request lifecycle hook handler <.types.BeforeRequestHookHandler>`
        """
        return self.before_request

    @litestar_deprecated("3.0", removal_in="4.0", alternative=".after_response attribute")
    def resolve_after_response(self) -> AsyncAnyCallable | None:
        """Resolve the after_response handler by starting from the route handler and moving up.

        If a handler is found it is returned, otherwise None is set.
        This method is memoized so the computation occurs only once.

        Returns:
            An optional :class:`after response lifecycle hook handler <.types.AfterResponseHookHandler>`
        """
        return self.after_response

    @litestar_deprecated("3.0", removal_in="4.0", alternative=".include_in_schema property")
    def resolve_include_in_schema(self) -> bool:
        """Resolve the 'include_in_schema' property by starting from the route handler and moving up.

        If 'include_in_schema' is found in any of the ownership layers, the last value found is returned.
        If not found in any layer, the default value ``True`` is returned.

        Returns:
            bool: The resolved 'include_in_schema' property.
        """
        return self.include_in_schema

    @property
    def include_in_schema(self) -> bool:
        return self._include_in_schema if self._include_in_schema is not Empty else True

    @litestar_deprecated("3.0", removal_in="4.0", alternative=".security attribute")
    def resolve_security(self) -> tuple[SecurityRequirement, ...]:
        """Resolve the security property by starting from the route handler and moving up.

        Security requirements are additive, so the security requirements of the route handler are the sum of all
        security requirements of the ownership layers.

        Returns:
            list[SecurityRequirement]: The resolved security property.
        """
        return self.security

    @litestar_deprecated("3.0", removal_in="4.0", alternative=".tags attribute")
    def resolve_tags(self) -> frozenset[str]:
        """Resolve the tags property by starting from the route handler and moving up.

        Tags are additive, so the tags of the route handler are the sum of all tags of the ownership layers.
        """
        return self.tags

    @litestar_deprecated("3.0", removal_in="4.0", alternative=".request_max_body_size property")
    def resolve_request_max_body_size(self) -> int | None:
        return self.request_max_body_size

    @property
    def request_max_body_size(self) -> int | None:
        return value_or_default(self._request_max_body_size, None)  # pyright: ignore

    def on_registration(self, route: BaseRoute, app: Litestar) -> None:
        super().on_registration(route=route, app=app)

        if self._request_max_body_size is Empty:
            raise ImproperlyConfiguredException(
                "'request_max_body_size' set to 'Empty' on all layers. To omit a limit, "
                "set 'request_max_body_size=None'"
            )

        self._get_kwargs_model_for_route(route.path_parameters)
        self._default_response_handler, self._response_type_handler = self._create_response_handlers(
            media_type=self.media_type,
            response_class=self.response_class,
            cookies=self.response_cookies,
            headers=self.response_headers,
            type_encoders=self.type_encoders,
            return_type=self.parsed_fn_signature.return_type,
            status_code=self.status_code,
            background=self.background,
            after_request=self.after_request,
        )

    def _get_kwargs_model_for_route(self, path_parameters: Iterable[str]) -> KwargsModel:
        key = tuple(path_parameters)
        if (model := self._kwargs_models.get(key)) is None:
            model = self._kwargs_models[key] = self._create_kwargs_model(path_parameters)
        return model

    def _validate_handler_function(self) -> None:
        """Validate the route handler function once it is set by inspecting its return annotations."""
        super()._validate_handler_function()

        return_type = self.parsed_fn_signature.return_type

        if return_type.annotation is Empty:
            raise ImproperlyConfiguredException(
                f"Missing return type annotation for route handler function {self!r}. "
                "If your function doesn't return a value, annotate it as returning 'None'."
            )

        if (
            self.status_code < 200 or self.status_code in {HTTP_204_NO_CONTENT, HTTP_304_NOT_MODIFIED}
        ) and not is_empty_response_annotation(return_type):
            raise ImproperlyConfiguredException(
                "A status code 204, 304 or in the range below 200 does not support a response body. "
                f"If {self} should return a value, change the route handler status code to an appropriate value.",
            )

        if not self.media_type:
            if return_type.is_subclass_of((str, bytes)) or return_type.annotation is AnyStr:
                self.media_type = MediaType.TEXT
            elif not return_type.is_subclass_of(Response):
                self.media_type = MediaType.JSON

        if "socket" in self.parsed_fn_signature.parameters:
            raise ImproperlyConfiguredException("The 'socket' kwarg is not supported with http handlers")

        if "data" in self.parsed_fn_signature.parameters and "GET" in self.http_methods:
            raise ImproperlyConfiguredException("'data' kwarg is unsupported for 'GET' request handlers")

        if self.http_methods == {HttpMethod.HEAD} and not self.parsed_fn_signature.return_type.is_subclass_of(
            (
                NoneType,
                File,
                ASGIFileResponse,
            )
        ):
            field_definition = self.parsed_fn_signature.return_type
            if not (
                is_empty_response_annotation(field_definition)
                or is_class_and_subclass(field_definition.annotation, File)
                or is_class_and_subclass(field_definition.annotation, ASGIFileResponse)
            ):
                raise ImproperlyConfiguredException(
                    f"{self}: Handlers for 'HEAD' requests must not return a value. Either return 'None' or a response type without a body."
                )

        if (body_param := self.parsed_fn_signature.parameters.get("body")) and not body_param.is_subclass_of(bytes):
            raise ImproperlyConfiguredException(
                f"Invalid type annotation for 'body' parameter in route handler {self}. 'body' will always receive the "
                f"raw request body as bytes but was annotated with '{body_param.raw!r}'. If you want to receive "
                "processed request data, use the 'data' parameter."
            )

    @staticmethod
    def _create_response_handlers(
        *,
        media_type: MediaType | str,
        response_class: type[Response],
        headers: frozenset[ResponseHeader],
        cookies: frozenset[Cookie],
        type_encoders: TypeEncodersMap,
        return_type: FieldDefinition,
        status_code: int,
        background: BackgroundTask | BackgroundTasks | None,
        after_request: AfterRequestHookHandler | None,
    ) -> tuple[Callable[..., Awaitable[ASGIApp]], Callable[..., Awaitable[ASGIApp]]]:
        media_type = media_type.value if isinstance(media_type, Enum) else media_type
        return_annotation = return_type.annotation

        response_type_handler = create_response_handler(
            after_request=after_request,
            background=background,
            cookies=cookies,
            headers=headers,
            media_type=media_type,
            status_code=status_code,
            type_encoders=type_encoders,
        )

        if is_async_callable(return_annotation) or return_annotation is ASGIApp:
            default_handler = create_generic_asgi_response_handler(after_request=after_request)
        else:
            default_handler = create_data_handler(
                after_request=after_request,
                background=background,
                cookies=cookies,
                headers=headers,
                media_type=media_type,
                response_class=response_class,
                status_code=status_code,
                type_encoders=type_encoders,
            )

        return default_handler, response_type_handler

    async def handle(self, connection: Request[Any, Any, Any]) -> None:
        """ASGI app that creates a :class:`~.connection.Request` from the passed in args, determines which handler function to call and then
            handles the call.

        .. versionadded: 3.0

        Args:
                connection: The request

        Returns:
                None
        """

        if self.guards:
            await self.authorize_connection(connection=connection)

        try:
            response = await self._get_response_for_request(request=connection)

            await response(connection.scope, connection.receive, connection.send)

            if after_response_handler := self.after_response:
                await after_response_handler(connection)
        finally:
            if (form_data := ScopeState.from_scope(connection.scope).form) is not Empty:
                await FormMultiDict.from_form_data(form_data).close()

    async def _get_response_for_request(
        self,
        request: Request[Any, Any, Any],
    ) -> ASGIApp:
        """Return a response for the request.

        If caching is enabled and a response exist in the cache, the cached response will be returned.
        If caching is enabled and a response does not exist in the cache, the newly created
        response will be cached.

        Args:
            request: The Request instance

        Returns:
            An instance of Response or a compatible ASGIApp or a subclass of it
        """
        if self.cache and (response := await self._get_cached_response(request=request)):
            return response

        return await self._call_handler_function(request=request)

    async def _call_handler_function(  # type: ignore[return]
        self,
        request: Request,
    ) -> ASGIApp:  # pyright: ignore[reportGeneralTypeIssues]
        """Call the before request handlers, retrieve any data required for the route handler, and call the route
        handler's ``to_response`` method.

        This is wrapped in a try except block - and if an exception is raised,
        it tries to pass it to an appropriate exception handler - if defined.
        """
        response_data: Any = None
        parameter_model = self._get_kwargs_model_for_route(request.scope["path_params"].keys())

        if before_request_handler := self.resolve_before_request():
            response_data = await before_request_handler(request)

        # create and enter an AsyncExit stack as we may or may not have a
        # 'DependencyCleanupGroup' to enter and exit
        stack = contextlib.AsyncExitStack()

        # mypy cannot infer that 'stack' never swallows exceptions, therefore it thinks
        # this method is potentially missing a 'return' statement
        async with stack:
            if not response_data:
                parsed_kwargs: dict[str, Any] = {}

                if parameter_model.has_kwargs and self.signature_model:
                    try:
                        kwargs = await parameter_model.to_kwargs(connection=request)
                    except SerializationException as e:
                        raise ClientException(str(e)) from e

                    if kwargs.get("data") is Empty:
                        del kwargs["data"]

                    if parameter_model.dependency_batches:
                        cleanup_group = await parameter_model.resolve_dependencies(request, kwargs)
                        await stack.enter_async_context(cleanup_group)

                    parsed_kwargs = self.signature_model.parse_values_from_connection_kwargs(
                        connection=request, kwargs=kwargs
                    )

                response_data = self.fn(**parsed_kwargs) if self.has_sync_callable else await self.fn(**parsed_kwargs)

            return await self.to_response(data=response_data, request=request)

    async def _get_cached_response(self, request: Request) -> ASGIApp | None:
        """Retrieve and un-pickle the cached response, if existing.

        Args:
            request: The :class:`Request <litestar.connection.Request>` instance

        Returns:
            A cached response instance, if existing.
        """

        cache_config = request.app.response_cache_config
        cache_key = (self.cache_key_builder or cache_config.key_builder)(request)
        store = cache_config.get_store_from_app(request.app)

        if not (cached_response_data := await store.get(key=cache_key)):
            return None

        # we use the regular msgspec.msgpack.decode here since we don't need any of
        # the added decoders
        messages = _decode_msgpack_plain(cached_response_data)

        async def cached_response(scope: Scope, receive: Receive, send: Send) -> None:
            ScopeState.from_scope(scope).is_cached = True
            for message in messages:
                await send(message)

        return cached_response

    async def to_response(self, data: Any, request: Request) -> ASGIApp:
        """Return a :class:`Response <.response.Response>` from the handler by resolving and calling it.

        Args:
            data: Either an instance of a :class:`Response <.response.Response>`,
                a Response instance or an arbitrary value.
            request: A :class:`Request <.connection.Request>` instance

        Returns:
            A Response instance
        """
        if return_dto_type := self.return_dto:
            data = return_dto_type(request).data_to_encodable_type(data)

        handler = cast(
            "Callable[..., Awaitable[ASGIApp]]",
            self._response_type_handler if isinstance(data, Response) else self._default_response_handler,
        )

<<<<<<< HEAD
route = HTTPRouteHandler


class _DefaultHTTPOptionsRouteHandler(HTTPRouteHandler):
    """Class used by the default OPTIONS handler."""
=======
        return await handler(data=data, request=request)
>>>>>>> 02fdd06a
<|MERGE_RESOLUTION|>--- conflicted
+++ resolved
@@ -799,12 +799,4 @@
             self._response_type_handler if isinstance(data, Response) else self._default_response_handler,
         )
 
-<<<<<<< HEAD
-route = HTTPRouteHandler
-
-
-class _DefaultHTTPOptionsRouteHandler(HTTPRouteHandler):
-    """Class used by the default OPTIONS handler."""
-=======
-        return await handler(data=data, request=request)
->>>>>>> 02fdd06a
+        return await handler(data=data, request=request)