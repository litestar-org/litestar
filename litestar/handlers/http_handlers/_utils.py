--- conflicted
+++ resolved
@@ -95,14 +95,8 @@
             data = await data
 
         if return_dto:
-<<<<<<< HEAD
-            data = return_dto(request).data_to_encodable_type(data)
-=======
             ctx = ConnectionContext.from_connection(request)
             data = return_dto(ctx).data_to_encodable_type(data)
-        elif plugins:
-            data = await normalize_response_data(data=data, plugins=plugins)
->>>>>>> 12cda596
 
         return await create_response(data=data)
 
