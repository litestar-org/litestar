--- conflicted
+++ resolved
@@ -1,211 +1,5 @@
 from __future__ import annotations
 
-<<<<<<< HEAD
-import functools
-from pathlib import Path
-from typing import TYPE_CHECKING, Any, Mapping, Protocol, TypeVar, cast
-
-from typing_extensions import ParamSpec
-
-from litestar.exceptions import ImproperlyConfiguredException, MissingDependencyException, TemplateNotFoundException
-from litestar.template.base import (
-    TemplateCallableType,
-    TemplateEngineProtocol,
-    TemplateProtocol,
-    csrf_token,
-    url_for,
-    url_for_static_asset,
-)
-from litestar.utils.deprecation import warn_deprecation
-
-try:
-    from minijinja import Environment  # type:ignore[import-untyped]
-    from minijinja import TemplateError as MiniJinjaTemplateNotFound
-except ImportError as e:
-    raise MissingDependencyException("minijinja") from e
-
-if TYPE_CHECKING:
-    from typing import Callable
-
-    from pydantic import DirectoryPath
-
-    C = TypeVar("C", bound="Callable")
-
-    def pass_state(func: C) -> C:
-        ...
-
-else:
-    from minijinja import pass_state
-
-__all__ = (
-    "MiniJinjaTemplateEngine",
-    "StateProtocol",
-)
-
-P = ParamSpec("P")
-T = TypeVar("T")
-
-
-class StateProtocol(Protocol):
-    auto_escape: str | None
-    current_block: str | None
-    env: Environment
-    name: str
-
-    def lookup(self, key: str) -> Any | None:
-        ...
-
-
-def _transform_state(func: TemplateCallableType[Mapping[str, Any], P, T]) -> TemplateCallableType[StateProtocol, P, T]:
-    """Transform a template callable to receive a ``StateProtocol`` instance as first argument.
-
-    This is for wrapping callables like ``url_for()`` that receive a mapping as first argument so they can be used
-    with minijinja which passes a ``StateProtocol`` instance as first argument.
-    """
-
-    @functools.wraps(func)
-    @pass_state
-    def wrapped(state: StateProtocol, /, *args: P.args, **kwargs: P.kwargs) -> T:
-        template_context = {"request": state.lookup("request"), "csrf_input": state.lookup("csrf_input")}
-        return func(template_context, *args, **kwargs)
-
-    return wrapped
-
-
-class MiniJinjaTemplate(TemplateProtocol):
-    """Initialize a template.
-
-    Args:
-        template: Base ``MiniJinjaTemplate`` used by the underlying minijinja engine
-    """
-
-    def __init__(self, engine: Environment, template_name: str) -> None:
-        super().__init__()
-        self.engine = engine
-        self.template_name = template_name
-
-    def render(self, *args: Any, **kwargs: Any) -> str:
-        """Render a template.
-
-        Args:
-            args: Positional arguments passed to the engines ``render`` function
-            kwargs: Keyword arguments passed to the engines ``render`` function
-
-        Returns:
-            Rendered template as a string
-        """
-        return str(self.engine.render_template(self.template_name, *args, **kwargs))
-
-
-class MiniJinjaTemplateEngine(TemplateEngineProtocol["MiniJinjaTemplate", StateProtocol]):
-    """The engine instance."""
-
-    def __init__(
-        self, directory: DirectoryPath | list[DirectoryPath] | None = None, engine_instance: Environment | None = None
-    ) -> None:
-        """Minijinja based TemplateEngine.
-
-        Args:
-            directory: Direct path or list of directory paths from which to serve templates.
-            engine_instance: A Minijinja Environment instance.
-        """
-        super().__init__(directory, engine_instance)
-        if directory and engine_instance:
-            raise ImproperlyConfiguredException(
-                "You must provide either a directory or a minijinja Environment instance."
-            )
-        if directory:
-
-            def _loader(name: str) -> str:
-                """Load a template from a directory.
-
-                Args:
-                    name: The name of the template
-
-                Returns:
-                    The template as a string
-
-                Raises:
-                    TemplateNotFoundException: if no template is found.
-                """
-                directories = directory if isinstance(directory, list) else [directory]
-
-                for d in directories:
-                    template_path = Path(d) / name  # pyright: ignore[reportGeneralTypeIssues]
-                    if template_path.exists():
-                        return template_path.read_text()
-                raise TemplateNotFoundException(template_name=name)
-
-            self.engine = Environment(loader=_loader)
-        elif engine_instance:
-            self.engine = engine_instance
-
-        self.register_template_callable("url_for", _transform_state(url_for))
-        self.register_template_callable("csrf_token", _transform_state(csrf_token))
-        self.register_template_callable("url_for_static_asset", _transform_state(url_for_static_asset))
-
-    def get_template(self, template_name: str) -> MiniJinjaTemplate:
-        """Retrieve a template by matching its name (dotted path) with files in the directory or directories provided.
-
-        Args:
-            template_name: A dotted path
-
-        Returns:
-            MiniJinjaTemplate instance
-
-        Raises:
-            TemplateNotFoundException: if no template is found.
-        """
-        try:
-            return MiniJinjaTemplate(self.engine, template_name)
-        except MiniJinjaTemplateNotFound as exc:
-            raise TemplateNotFoundException(template_name=template_name) from exc
-
-    def register_template_callable(
-        self, key: str, template_callable: TemplateCallableType[StateProtocol, P, T]
-    ) -> None:
-        """Register a callable on the template engine.
-
-        Args:
-            key: The callable key, i.e. the value to use inside the template to call the callable.
-            template_callable: A callable to register.
-
-        Returns:
-            None
-        """
-        self.engine.add_global(key, pass_state(template_callable))
-
-    @classmethod
-    def from_environment(cls, minijinja_environment: Environment) -> MiniJinjaTemplateEngine:
-        """Create a MiniJinjaTemplateEngine from an existing minijinja Environment instance.
-
-        Args:
-            minijinja_environment (Environment): A minijinja Environment instance.
-
-        Returns:
-            MiniJinjaTemplateEngine instance
-        """
-        return cls(directory=None, engine_instance=minijinja_environment)
-
-
-@pass_state
-def _minijinja_from_state(func: Callable, state: StateProtocol, *args: Any, **kwargs: Any) -> str:
-    template_context = {"request": state.lookup("request"), "csrf_input": state.lookup("csrf_input")}
-    return cast(str, func(template_context, *args, **kwargs))
-
-
-def __getattr__(name: str) -> Any:
-    if name == "minijinja_from_state":
-        warn_deprecation(
-            "2.3.0",
-            "minijinja_from_state",
-            "import",
-            removal_in="3.0.0",
-            alternative="Use a callable that receives the minijinja State object as first argument.",
-        )
-        return _minijinja_from_state
-    raise AttributeError(f"module {__name__!r} has no attribute {name!r}")
-=======
 from typing import Any
 
 from litestar.utils.deprecation import warn_deprecation
@@ -221,5 +15,4 @@
         removal_in="3.0.0",
         alternative="contrib.minijinja",
     )
-    return getattr(_minijinja, name)
->>>>>>> 286b1eda
+    return getattr(_minijinja, name)