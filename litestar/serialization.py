from __future__ import annotations

from collections import deque
from decimal import Decimal
from ipaddress import (
    IPv4Address,
    IPv4Interface,
    IPv4Network,
    IPv6Address,
    IPv6Interface,
    IPv6Network,
)
from pathlib import Path, PurePath
from re import Pattern
from typing import TYPE_CHECKING, Any, Callable, Mapping, TypeVar, overload

import msgspec
from pydantic import (
    BaseModel,
    ByteSize,
    ConstrainedBytes,
    ConstrainedDate,
    NameEmail,
    SecretField,
    StrictBool,
)
from pydantic.color import Color
from pydantic.json import decimal_encoder

<<<<<<< HEAD
from litestar.dto.interface import DTOInterface
from litestar.enums import MediaType
=======
>>>>>>> 0db46361
from litestar.exceptions import SerializationException
from litestar.types import Empty

if TYPE_CHECKING:
    from litestar.types import TypeEncodersMap

__all__ = (
    "dec_hook",
    "decode_json",
    "decode_media_type",
    "decode_msgpack",
    "default_serializer",
    "encode_json",
    "encode_msgpack",
)

T = TypeVar("T")


def _enc_base_model(model: BaseModel) -> Any:
    return model.dict()


def _enc_byte_size(bytes_: ByteSize) -> int:
    return bytes_.real


def _enc_constrained_bytes(bytes_: ConstrainedBytes) -> str:
    return bytes_.decode("utf-8")


def _enc_constrained_date(date: ConstrainedDate) -> str:
    return date.isoformat()


def _enc_pattern(pattern: Pattern) -> Any:
    return pattern.pattern


DEFAULT_TYPE_ENCODERS: TypeEncodersMap = {
    Path: str,
    PurePath: str,
    # pydantic specific types
    BaseModel: _enc_base_model,
    ByteSize: _enc_byte_size,
    NameEmail: str,
    Color: str,
    SecretField: str,
    ConstrainedBytes: _enc_constrained_bytes,
    ConstrainedDate: _enc_constrained_date,
    IPv4Address: str,
    IPv4Interface: str,
    IPv4Network: str,
    IPv6Address: str,
    IPv6Interface: str,
    IPv6Network: str,
    # pydantic compatibility
    deque: list,
    Decimal: decimal_encoder,
    StrictBool: int,
    Pattern: _enc_pattern,
    # support subclasses of stdlib types, If no previous type matched, these will be
    # the last type in the mro, so we use this to (attempt to) convert a subclass into
    # its base class. # see https://github.com/jcrist/msgspec/issues/248
    # and https://github.com/litestar-org/litestar/issues/1003
    str: str,
    int: int,
    float: float,
    set: set,
    frozenset: frozenset,
}


def default_serializer(value: Any, type_encoders: Mapping[Any, Callable[[Any], Any]] | None = None) -> Any:
    """Transform values non-natively supported by ``msgspec``

    Args:
        value: A value to serialized
        type_encoders: Mapping of types to callables to transforming types
    Returns:
        A serialized value
    Raises:
        TypeError: if value is not supported
    """
    if type_encoders is None:
        type_encoders = DEFAULT_TYPE_ENCODERS
    for base in value.__class__.__mro__[:-1]:
        try:
            encoder = type_encoders[base]
        except KeyError:
            continue
        return encoder(value)
    raise TypeError(f"Unsupported type: {type(value)!r}")


def dec_hook(type_: Any, value: Any) -> Any:  # pragma: no cover
    """Transform values non-natively supported by ``msgspec``

    Args:
        type_: Encountered type
        value: Value to coerce

    Returns:
        A ``msgspec``-supported type
    """
    if issubclass(type_, BaseModel):
        return type_.parse_obj(value)
    if issubclass(type_, (Path, PurePath)):
        return type_(value)
    raise TypeError(f"Unsupported type: {type(value)!r}")


_msgspec_json_encoder = msgspec.json.Encoder(enc_hook=default_serializer)
_msgspec_json_decoder = msgspec.json.Decoder(dec_hook=dec_hook)
_msgspec_msgpack_encoder = msgspec.msgpack.Encoder(enc_hook=default_serializer)
_msgspec_msgpack_decoder = msgspec.msgpack.Decoder(dec_hook=dec_hook)


def encode_json(obj: Any, default: Callable[[Any], Any] | None = default_serializer) -> bytes:
    """Encode a value into JSON.

    Args:
        obj: Value to encode
        default: Optional callable to support non-natively supported types.

    Returns:
        JSON as bytes

    Raises:
        SerializationException: If error encoding ``obj``.
    """
    try:
        if default is None or default is default_serializer:
            return _msgspec_json_encoder.encode(obj)
        return msgspec.json.encode(obj, enc_hook=default)
    except (TypeError, msgspec.EncodeError) as msgspec_error:
        raise SerializationException(str(msgspec_error)) from msgspec_error


@overload
def decode_json(raw: str | bytes) -> Any:
    ...


@overload
def decode_json(raw: str | bytes, type_: type[T]) -> T:
    ...


def decode_json(raw: str | bytes, type_: Any = Empty) -> Any:
    """Decode a JSON string/bytes into an object.

    Args:
        raw: Value to decode
        type_: An optional type to decode the data into

    Returns:
        An object

    Raises:
        SerializationException: If error decoding ``raw``.
    """
    try:
        if type_ is Empty:
            return _msgspec_json_decoder.decode(raw)
        return msgspec.json.decode(raw, dec_hook=dec_hook, type=type_)
    except msgspec.DecodeError as msgspec_error:
        raise SerializationException(str(msgspec_error)) from msgspec_error


def encode_msgpack(obj: Any, enc_hook: Callable[[Any], Any] | None = default_serializer) -> bytes:
    """Encode a value into MessagePack.

    Args:
        obj: Value to encode
        enc_hook: Optional callable to support non-natively supported types

    Returns:
        MessagePack as bytes

    Raises:
        SerializationException: If error encoding ``obj``.
    """
    try:
        if enc_hook is None or enc_hook is default_serializer:
            return _msgspec_msgpack_encoder.encode(obj)
        return msgspec.msgpack.encode(obj, enc_hook=enc_hook)
    except (TypeError, msgspec.EncodeError) as msgspec_error:
        raise SerializationException(str(msgspec_error)) from msgspec_error


@overload
def decode_msgpack(raw: bytes) -> Any:
    ...


@overload
def decode_msgpack(raw: bytes, type_: type[T]) -> T:
    ...


def decode_msgpack(raw: bytes, type_: Any = Empty) -> Any:
    """Decode a MessagePack string/bytes into an object.

    Args:
        raw: Value to decode
        type_: An optional type to decode the data into

    Returns:
        An object

    Raises:
        SerializationException: If error decoding ``raw``.
    """
    try:
        if type_ is Empty:
            return _msgspec_msgpack_decoder.decode(raw)
        return msgspec.msgpack.decode(raw, dec_hook=dec_hook, type=type_)
    except msgspec.DecodeError as msgspec_error:
        raise SerializationException(str(msgspec_error)) from msgspec_error


def decode_media_type(raw: bytes, media_type: MediaType | str, type_: Any) -> Any:
    """Decode a raw value into an object.

    Args:
        raw: Value to decode
        media_type: Media type of the value
        type_: An optional type to decode the data into

    Returns:
        An object

    Raises:
        SerializationException: If error decoding ``raw`` or ``media_type`` unsupported.
    """
    if media_type == MediaType.JSON:
        return decode_json(raw, type_=type_)

    if media_type == MediaType.MESSAGEPACK:
        return decode_msgpack(raw, type_=type_)

    raise SerializationException(f"Unsupported media type: '{media_type}'")<|MERGE_RESOLUTION|>--- conflicted
+++ resolved
@@ -27,11 +27,7 @@
 from pydantic.color import Color
 from pydantic.json import decimal_encoder
 
-<<<<<<< HEAD
-from litestar.dto.interface import DTOInterface
 from litestar.enums import MediaType
-=======
->>>>>>> 0db46361
 from litestar.exceptions import SerializationException
 from litestar.types import Empty
 
