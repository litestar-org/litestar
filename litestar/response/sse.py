from __future__ import annotations

import io
import re
from dataclasses import dataclass
from typing import TYPE_CHECKING, Any, AsyncGenerator, AsyncIterable, AsyncIterator, Iterable, Iterator

from litestar.concurrency import sync_to_thread
from litestar.exceptions import ImproperlyConfiguredException
from litestar.response.streaming import Stream
from litestar.utils import AsyncIteratorWrapper

if TYPE_CHECKING:
    from litestar.background_tasks import BackgroundTask, BackgroundTasks
    from litestar.types import ResponseCookies, ResponseHeaders, StreamType

_LINE_BREAK_RE = re.compile(r"\r\n|\r|\n")
DEFAULT_SEPARATOR = "\r\n"


class _ServerSentEventIterator(AsyncIteratorWrapper[bytes]):
    __slots__ = ("content_async_iterator", "event_id", "event_type", "retry_duration", "comment_message")

    content_async_iterator: AsyncIteratorWrapper[bytes | str] | AsyncIterable[str | bytes] | AsyncIterator[str | bytes]

    def __init__(
        self,
        content: str | bytes | StreamType[str | bytes],
        event_type: str | None = None,
        event_id: int | str | None = None,
        retry_duration: int | None = None,
        comment_message: str | None = None,
    ) -> None:
        self.comment_message = comment_message
        self.event_id = event_id
        self.event_type = event_type
        self.retry_duration = retry_duration
        chunks: list[bytes] = []
        if comment_message is not None:
            chunks.extend([f": {chunk}\r\n".encode() for chunk in _LINE_BREAK_RE.split(comment_message)])

        if event_id is not None:
            chunks.append(f"id: {event_id}\r\n".encode())

        if event_type is not None:
            chunks.append(f"event: {event_type}\r\n".encode())

        if retry_duration is not None:
            chunks.append(f"retry: {retry_duration}\r\n".encode())

        super().__init__(iterator=chunks)

        if not isinstance(content, (Iterator, AsyncIterator, AsyncIteratorWrapper)) and callable(content):
            content = content()  # type: ignore[unreachable]

        if isinstance(content, (str, bytes)):
            self.content_async_iterator = AsyncIteratorWrapper([content])
        elif isinstance(content, (Iterable, Iterator)):
            self.content_async_iterator = AsyncIteratorWrapper(content)  # type: ignore[arg-type]
        elif isinstance(content, (AsyncIterable, AsyncIterator, AsyncIteratorWrapper)):
            self.content_async_iterator = content
        else:
            raise ImproperlyConfiguredException(f"Invalid type {type(content)} for ServerSentEvent")

    def ensure_bytes(self, data: str | int | bytes | dict | ServerSentEventMessage | Any, sep: str) -> bytes:
        if isinstance(data, ServerSentEventMessage):
            return data.encode()
        if isinstance(data, dict):
            data["sep"] = sep
            return ServerSentEventMessage(**data).encode()

        return ServerSentEventMessage(
            data=data, id=self.event_id, event=self.event_type, retry=self.retry_duration, sep=sep
        ).encode()

    def _call_next(self) -> bytes:
        try:
            return next(self.iterator)
        except StopIteration as e:
            raise ValueError from e

    async def _async_generator(self) -> AsyncGenerator[bytes, None]:
        while True:
            try:
                yield await sync_to_thread(self._call_next)
            except ValueError:
                async for value in self.content_async_iterator:
<<<<<<< HEAD
                    yield self.ensure_bytes(value, DEFAULT_SEPARATOR)
=======
                    data = self.ensure_bytes(value, DEFAULT_SEPARATOR)
                    yield data
>>>>>>> 9a6e28f5
                break


@dataclass
class ServerSentEventMessage:
    data: str | int | bytes | None = None
    event: str | None = None
    id: int | str | None = None
    retry: int | None = None
    comment: str | None = None
    sep: str = DEFAULT_SEPARATOR

    def encode(self) -> bytes:
        buffer = io.StringIO()
        if self.comment is not None:
            for chunk in _LINE_BREAK_RE.split(str(self.comment)):
                buffer.write(f": {chunk}")
                buffer.write(self.sep)

        if self.id is not None:
            buffer.write(_LINE_BREAK_RE.sub("", f"id: {self.id}"))
            buffer.write(self.sep)

        if self.event is not None:
            buffer.write(_LINE_BREAK_RE.sub("", f"event: {self.event}"))
            buffer.write(self.sep)

        if self.data is not None:
            data = self.data
            for chunk in _LINE_BREAK_RE.split(data.decode() if isinstance(data, bytes) else str(data)):
                buffer.write(f"data: {chunk}")
                buffer.write(self.sep)

        if self.retry is not None:
            buffer.write(f"retry: {self.retry}")
            buffer.write(self.sep)

        buffer.write(self.sep)
        return buffer.getvalue().encode("utf-8")


class ServerSentEvent(Stream):
    def __init__(
        self,
        content: str | bytes | StreamType[str | bytes],
        *,
        background: BackgroundTask | BackgroundTasks | None = None,
        cookies: ResponseCookies | None = None,
        encoding: str = "utf-8",
        headers: ResponseHeaders | None = None,
        event_type: str | None = None,
        event_id: int | str | None = None,
        retry_duration: int | None = None,
        comment_message: str | None = None,
        status_code: int | None = None,
    ) -> None:
        """Initialize the response.

        Args:
            content: Bytes, string or a sync or async iterator or iterable.
            background: A :class:`BackgroundTask <.background_tasks.BackgroundTask>` instance or
                :class:`BackgroundTasks <.background_tasks.BackgroundTasks>` to execute after the response is finished.
                Defaults to None.
            cookies: A list of :class:`Cookie <.datastructures.Cookie>` instances to be set under the response
                ``Set-Cookie`` header.
            encoding: The encoding to be used for the response headers.
            headers: A string keyed dictionary of response headers. Header keys are insensitive.
            status_code: The response status code. Defaults to 200.
            event_type: The type of the SSE event. If given, the browser will sent the event to any 'event-listener'
                declared for it (e.g. via 'addEventListener' in JS).
            event_id: The event ID. This sets the event source's 'last event id'.
            retry_duration: Retry duration in milliseconds.
            comment_message: A comment message. This value is ignored by clients and is used mostly for pinging.
        """
        super().__init__(
            content=_ServerSentEventIterator(
                content=content,
                event_type=event_type,
                event_id=event_id,
                retry_duration=retry_duration,
                comment_message=comment_message,
            ),
            media_type="text/event-stream",
            background=background,
            cookies=cookies,
            encoding=encoding,
            headers=headers,
            status_code=status_code,
        )
        self.headers.setdefault("Cache-Control", "no-cache")
        self.headers["Connection"] = "keep-alive"
        self.headers["X-Accel-Buffering"] = "no"<|MERGE_RESOLUTION|>--- conflicted
+++ resolved
@@ -85,12 +85,7 @@
                 yield await sync_to_thread(self._call_next)
             except ValueError:
                 async for value in self.content_async_iterator:
-<<<<<<< HEAD
                     yield self.ensure_bytes(value, DEFAULT_SEPARATOR)
-=======
-                    data = self.ensure_bytes(value, DEFAULT_SEPARATOR)
-                    yield data
->>>>>>> 9a6e28f5
                 break
 
 
