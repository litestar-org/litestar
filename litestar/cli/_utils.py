--- conflicted
+++ resolved
@@ -275,11 +275,7 @@
 
         return func(*args, **kwargs)
 
-<<<<<<< HEAD
-    return pass_context(wrapped)  # type: ignore[arg-type]
-=======
     return pass_context(wrapped)
->>>>>>> da4a3260
 
 
 def _wrap_commands(commands: Iterable[Command]) -> None:
