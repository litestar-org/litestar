--- conflicted
+++ resolved
@@ -96,17 +96,10 @@
         """
         self.context = context
         self.parsed_field_definitions = self.parse_model(context.model_type, context.config.exclude)
-<<<<<<< HEAD
-        self.reverse_name_map = {
-            f.serialization_name: f.name for f in self.parsed_field_definitions.values() if f.serialization_name
-        }
+        self.reverse_name_map = generate_reverse_name_map(self.parsed_field_definitions)
         self.data_container_type = self.create_data_container_type(
             get_fqdn(context.model_type), self.parsed_field_definitions
         )
-=======
-        self.reverse_name_map = generate_reverse_name_map(self.parsed_field_definitions)
-        self.data_container_type = self.create_data_container_type(context)
->>>>>>> 3d459257
         self.annotation = build_annotation_for_backend(context.parsed_type.annotation, self.data_container_type)
 
     def parse_model(
