--- conflicted
+++ resolved
@@ -5,14 +5,10 @@
 
 import base64
 from abc import ABC, abstractmethod
-<<<<<<< HEAD
-from typing import TYPE_CHECKING, Generic, TypeVar
+from typing import TYPE_CHECKING, Final, Generic, TypeVar, Union
 from uuid import uuid1
-=======
-from typing import TYPE_CHECKING, Final, Generic, TypeVar, Union
 
 from msgspec import UNSET, UnsetType
->>>>>>> da602ab3
 
 from litestar._openapi.schema_generation import create_schema
 from litestar._signature.field import SignatureField
