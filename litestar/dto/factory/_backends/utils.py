from __future__ import annotations

from typing import TYPE_CHECKING, TypeVar, cast

from typing_extensions import get_origin

<<<<<<< HEAD
from litestar.dto.factory.types import FieldDefinition, FieldDefinitionsType, NestedFieldDefinition
=======
from litestar.dto.factory import Mark
from litestar.types.builtin_types import NoneType
from litestar.utils.signature import ParsedType
>>>>>>> 9d81c78c

if TYPE_CHECKING:
    from typing import AbstractSet, Any, Iterable

    from litestar.dto.factory.types import FieldDefinition, RenameStrategy
    from litestar.dto.types import ForType

__all__ = (
    "RenameStrategies",
    "build_annotation_for_backend",
    "get_model_type",
    "should_exclude_field",
)

T = TypeVar("T")


def build_annotation_for_backend(annotation: Any, model: type[T]) -> type[T] | type[Iterable[T]]:
    """A helper to re-build a generic outer type with new inner type.

    Args:
        annotation: The original annotation on the handler signature
        model: The data container type

    Returns:
        Annotation with new inner type if applicable.
    """
    origin = get_origin(annotation)
    if not origin:
        return model
    try:
        return origin[model]  # type:ignore[no-any-return]
    except TypeError:  # pragma: no cover
        return annotation.copy_with((model,))  # type:ignore[no-any-return]


<<<<<<< HEAD
def generate_reverse_name_map(field_definitions: FieldDefinitionsType) -> dict[str, str]:
    result = {}
    for field_definition in field_definitions.values():
        result.update(_generate_reverse_name_map(field_definition))

    return result


def _generate_reverse_name_map(field_definition: FieldDefinition | NestedFieldDefinition) -> dict[str, str]:
    if isinstance(field_definition, FieldDefinition):
        return (
            {field_definition.serialization_name: field_definition.name} if field_definition.serialization_name else {}
        )

    return generate_reverse_name_map(
        {field_definition.name: field_definition.field_definition, **field_definition.nested_field_definitions}
    )
=======
def should_exclude_field(field_definition: FieldDefinition, exclude: AbstractSet[str], dto_for: ForType) -> bool:
    """Returns ``True`` where a field should be excluded from data transfer.

    Args:
        field_definition: defined DTO field
        exclude: names of fields to exclude
        dto_for: indicates whether the DTO is for the request body or response.

    Returns:
        ``True`` if the field should not be included in any data transfer.
    """
    field_name = field_definition.name
    dto_field = field_definition.dto_field
    excluded = field_name in exclude
    private = dto_field and dto_field.mark is Mark.PRIVATE
    read_only_for_write = dto_for == "data" and dto_field and dto_field.mark is Mark.READ_ONLY
    return bool(excluded or private or read_only_for_write)


def get_model_type(annotation: type) -> Any:
    """Get model type represented by the DTO.

    If ``annotation`` is a collection, then the inner type is returned.

    Args:
        annotation: any type.

    Returns:
        The model type that is represented by the DTO.
    """
    parsed_type = ParsedType(annotation)
    if parsed_type.is_collection:
        return parsed_type.inner_types[0].annotation
    if parsed_type.is_optional:
        return next(t for t in parsed_type.inner_types if t.annotation is not NoneType).annotation
    return parsed_type.annotation


class RenameStrategies:
    """Useful renaming strategies than be used with :class:`DTOConfig`"""

    def __init__(self, renaming_strategy: RenameStrategy) -> None:
        self.renaming_strategy = renaming_strategy

    def __call__(self, field_name: str) -> str:
        if not isinstance(self.renaming_strategy, str):
            return self.renaming_strategy(field_name)

        return cast(str, getattr(self, self.renaming_strategy)(field_name))

    @staticmethod
    def upper(field_name: str) -> str:
        return field_name.upper()

    @staticmethod
    def lower(field_name: str) -> str:
        return field_name.lower()

    @staticmethod
    def camel(field_name: str) -> str:
        return RenameStrategies._camelize(field_name)

    @staticmethod
    def pascal(field_name: str) -> str:
        return RenameStrategies._camelize(field_name, capitalize_first_letter=True)

    @staticmethod
    def _camelize(string: str, capitalize_first_letter: bool = False) -> str:
        """Convert a string to camel case.

        Args:
            string (str): The string to convert
            capitalize_first_letter (bool): Default is False, a True value will convert to PascalCase
        Returns:
            str: The string converted to camel case or Pascal case
        """
        return "".join(
            word if index == 0 and not capitalize_first_letter else word.capitalize()
            for index, word in enumerate(string.split("_"))
        )
>>>>>>> 9d81c78c
<|MERGE_RESOLUTION|>--- conflicted
+++ resolved
@@ -4,19 +4,19 @@
 
 from typing_extensions import get_origin
 
-<<<<<<< HEAD
-from litestar.dto.factory.types import FieldDefinition, FieldDefinitionsType, NestedFieldDefinition
-=======
 from litestar.dto.factory import Mark
 from litestar.types.builtin_types import NoneType
 from litestar.utils.signature import ParsedType
->>>>>>> 9d81c78c
+
+from .types import TransferFieldDefinition
 
 if TYPE_CHECKING:
     from typing import AbstractSet, Any, Iterable
 
     from litestar.dto.factory.types import FieldDefinition, RenameStrategy
     from litestar.dto.types import ForType
+
+    from .types import FieldDefinitionsType, NestedFieldDefinition
 
 __all__ = (
     "RenameStrategies",
@@ -47,25 +47,6 @@
         return annotation.copy_with((model,))  # type:ignore[no-any-return]
 
 
-<<<<<<< HEAD
-def generate_reverse_name_map(field_definitions: FieldDefinitionsType) -> dict[str, str]:
-    result = {}
-    for field_definition in field_definitions.values():
-        result.update(_generate_reverse_name_map(field_definition))
-
-    return result
-
-
-def _generate_reverse_name_map(field_definition: FieldDefinition | NestedFieldDefinition) -> dict[str, str]:
-    if isinstance(field_definition, FieldDefinition):
-        return (
-            {field_definition.serialization_name: field_definition.name} if field_definition.serialization_name else {}
-        )
-
-    return generate_reverse_name_map(
-        {field_definition.name: field_definition.field_definition, **field_definition.nested_field_definitions}
-    )
-=======
 def should_exclude_field(field_definition: FieldDefinition, exclude: AbstractSet[str], dto_for: ForType) -> bool:
     """Returns ``True`` where a field should be excluded from data transfer.
 
@@ -146,4 +127,22 @@
             word if index == 0 and not capitalize_first_letter else word.capitalize()
             for index, word in enumerate(string.split("_"))
         )
->>>>>>> 9d81c78c
+
+
+def generate_reverse_name_map(field_definitions: FieldDefinitionsType) -> dict[str, str]:
+    result = {}
+    for field_definition in field_definitions.values():
+        result.update(_generate_reverse_name_map(field_definition))
+
+    return result
+
+
+def _generate_reverse_name_map(field_definition: TransferFieldDefinition | NestedFieldDefinition) -> dict[str, str]:
+    if isinstance(field_definition, TransferFieldDefinition):
+        return (
+            {field_definition.serialization_name: field_definition.name} if field_definition.serialization_name else {}
+        )
+
+    return generate_reverse_name_map(
+        {field_definition.name: field_definition.field_definition, **field_definition.nested_field_definitions}
+    )