from __future__ import annotations

from abc import ABCMeta, abstractmethod
from itertools import chain
from typing import TYPE_CHECKING, Generic, TypeVar

from litestar.dto.factory.backends import MsgspecDTOBackend, PydanticDTOBackend
from litestar.dto.factory.backends.abc import BackendContext
from litestar.dto.interface import DTOInterface
from litestar.enums import RequestEncodingType
from litestar.types.builtin_types import NoneType
from litestar.utils.signature import ParsedType

from .config import DTOConfig
from .exc import InvalidAnnotation
from .field import Mark
from .types import FieldDefinition, FieldDefinitionsType, NestedFieldDefinition
from .utils import parse_configs_from_annotation

if TYPE_CHECKING:
    from typing import Any, ClassVar, Collection, Generator

    from typing_extensions import Self

<<<<<<< HEAD
    from litestar.dto.types import ForType
    from litestar.handlers import BaseRouteHandler
    from litestar.types.internal_types import AnyConnection
=======
    from litestar.connection import Request
    from litestar.dto.interface import HandlerContext
    from litestar.dto.types import ForType
    from litestar.handlers import BaseRouteHandler
    from litestar.openapi.spec import Reference, Schema
>>>>>>> f42f3ed5
    from litestar.types.serialization import LitestarEncodableType

    from .backends import AbstractDTOBackend

__all__ = ["AbstractDTOFactory"]

DataT = TypeVar("DataT")


class AbstractDTOFactory(DTOInterface, Generic[DataT], metaclass=ABCMeta):
    """Base class for DTO types."""

    __slots__ = ("connection",)

    config: ClassVar[DTOConfig]
    """Config objects to define properties of the DTO."""
    model_type: ClassVar[type[Any]]
    """If ``annotation`` is an iterable, this is the inner type, otherwise will be the same as ``annotation``."""

    _reverse_field_mappings: ClassVar[dict[str, FieldDefinition]]
    _type_backend_map: ClassVar[dict[tuple[ForType, ParsedType, RequestEncodingType | str | None], AbstractDTOBackend]]
    _handler_backend_map: ClassVar[dict[tuple[ForType, BaseRouteHandler], AbstractDTOBackend]]

    def __init__(self, connection: AnyConnection) -> None:
        """Create an AbstractDTOFactory type.

        Args:
            connection: Request object.
        """
        self.connection = connection

    def __class_getitem__(cls, annotation: Any) -> type[Self]:
        parsed_type = ParsedType(annotation)

        if (parsed_type.is_optional and len(parsed_type.args) > 2) or (
            parsed_type.is_union and not parsed_type.is_optional
        ):
            raise InvalidAnnotation(
                "Unions are currently not supported as type argument to DTO. Want this? Open an issue."
            )

        if parsed_type.is_forward_ref:
            raise InvalidAnnotation("Forward references are not supported as type argument to DTO")

        # if a configuration is not provided, and the type narrowing is a type var, we don't want to create a subclass
        configs = parse_configs_from_annotation(parsed_type)
        if parsed_type.is_type_var and not configs:
            return cls

        if configs:
            # provided config is always preferred
            config = configs[0]
        elif hasattr(cls, "config"):
            # if no config is provided, but the class has one assigned, use that
            config = cls.config
        else:
            # otherwise, create a new config
            config = DTOConfig()

        cls_dict: dict[str, Any] = {
            "config": config,
            "_reverse_field_mappings": {},
            "_type_backend_map": {},
            "_handler_backend_map": {},
        }
        if not parsed_type.is_type_var:
            cls_dict.update(model_type=parsed_type.annotation)

        return type(f"{cls.__name__}[{annotation}]", (cls,), cls_dict)

    def builtins_to_data_type(self, builtins: Any) -> Any:
        """Coerce the unstructured data into the data type."""
        backend = self._handler_backend_map[("data", self.connection.route_handler)]
        return backend.populate_data_from_builtins(builtins)

    def bytes_to_data_type(self, raw: bytes) -> Any:
        """Return the data held by the DTO."""
        backend = self._handler_backend_map[("data", self.connection.route_handler)]
<<<<<<< HEAD
        content_type = getattr(self.connection, "content_type", (RequestEncodingType.JSON,))[0]
        return backend.populate_data_from_raw(self.model_type, raw, content_type)
=======
        return backend.populate_data_from_raw(raw, self.connection.content_type[0])
>>>>>>> f42f3ed5

    def data_to_encodable_type(self, data: DataT | Collection[DataT]) -> LitestarEncodableType:
        backend = self._handler_backend_map[("return", self.connection.route_handler)]
        return backend.encode_data(data, self.connection)

    @classmethod
    @abstractmethod
    def generate_field_definitions(cls, model_type: type[Any]) -> Generator[FieldDefinition, None, None]:
        """Generate ``FieldDefinition`` instances from ``model_type``.

        Yields:
            ``FieldDefinition`` instances.
        """

    @classmethod
    @abstractmethod
    def detect_nested_field(cls, field_definition: FieldDefinition) -> bool:
        """Return ``True`` if ``field_definition`` represents a nested model field.

        Args:
            field_definition: inspect type to determine if field definition represents a nested model.

        Returns:
            ``True`` if ``field_definition`` represents a nested model field.
        """

    @classmethod
<<<<<<< HEAD
    def on_registration(
        cls,
        route_handler: BaseRouteHandler,
        dto_for: ForType,
        parsed_type: ParsedType,
        request_encoding_type: RequestEncodingType | str | None = None,
    ) -> None:
        """Called each time the DTO type is encountered during signature modelling.

        Args:
            route_handler: :class:`HTTPRouteHandler <.handlers.HTTPRouteHandler>` DTO type is declared upon.
            dto_for: indicates whether the DTO is for the request body or response.
            parsed_type: :class:``ParsedType`` for represented  annotation.
            request_encoding_type: :class:`RequestEncodingType <.types.serialization.RequestEncodingType>` for the
                request.
        """
        if parsed_type.is_subclass_of(AbstractDTOFactory):
            raise InvalidAnnotation("AbstractDTOFactory does not support being set as a handler annotation")
=======
    def on_registration(cls, handler_context: HandlerContext) -> None:
        """Called each time the DTO type is encountered during signature modelling.

        Args:
            handler_context: A :class:`HandlerContext <.HandlerContext>` instance. Provides information about the
                handler and application of the DTO.
        """

        parsed_signature = handler_context.route_handler.parsed_fn_signature
        request_encoding_type: RequestEncodingType | str | None = None
        if handler_context.dto_for == "data":
            data_param = parsed_signature.parameters["data"]
            request_encoding_type = infer_request_encoding_from_parameter(data_param)
            parsed_type = parsed_signature.parameters["data"].parsed_type
        else:
            parsed_type = parsed_signature.return_type
>>>>>>> f42f3ed5

        if parsed_type.is_collection:
            if len(parsed_type.inner_types) != 1:
                raise InvalidAnnotation("AbstractDTOFactory only supports homogeneous collection types")
            handler_type = parsed_type.inner_types[0]
        else:
            handler_type = parsed_type

        if not handler_type.is_subclass_of(cls.model_type):
            raise InvalidAnnotation(f"DTO narrowed with '{cls.model_type}', handler type is '{parsed_type.annotation}'")

        key = (handler_context.dto_for, parsed_type, request_encoding_type)
        backend = cls._type_backend_map.get(key)
        if backend is None:
            backend_type: type[AbstractDTOBackend]
            if request_encoding_type in {RequestEncodingType.URL_ENCODED, RequestEncodingType.MULTI_PART}:
                backend_type = PydanticDTOBackend
            else:
                backend_type = MsgspecDTOBackend

            backend_context = BackendContext(
                parsed_type,
                _parse_model(cls, handler_type.annotation, cls.config, handler_context.dto_for),
                handler_type.annotation,
            )
            backend = cls._type_backend_map.setdefault(key, backend_type(backend_context))
        cls._handler_backend_map[(handler_context.dto_for, handler_context.route_handler)] = backend

    @classmethod
    def create_openapi_schema(
        cls,
        dto_for: ForType,
        handler: BaseRouteHandler,
        generate_examples: bool,
        schemas: dict[str, Schema],
    ) -> Reference | Schema:
        """Create an OpenAPI request body.

        Returns:
            OpenAPI request body.
        """
        backend = cls._handler_backend_map[(dto_for, handler)]
        return backend.create_openapi_schema(generate_examples, schemas)


def _parse_model(
    dto_factory_type: type[AbstractDTOFactory],
    model_type: Any,
    config: DTOConfig,
    dto_for: ForType,
    nested_depth: int = 0,
) -> FieldDefinitionsType:
    """Reduce :attr:`model_type` to :class:`FieldDefinitionsType`.

    .. important::
        Implementations must respect the :attr:`config` object. For example:
            - fields marked private must never be included in the field definitions.
            - if a ``purpose`` is declared, then read-only fields must be taken into account.
            - field mappings must be implemented.
            - additional fields must be included, subject to ``purpose``.
            - nested depth and nested recursion depth must be adhered to.

    Returns:
        Fields for data transfer.

        Key is the name of the new field, and value is a tuple of type and default value pairs.

        Add a new field called "new_field", that is a string, and required:
        {"new_field": (str, ...)}

        Add a new field called "new_field", that is a string, and not-required:
        {"new_field": (str, "default")}

        Add a new field called "new_field", that may be `None`:
        {"new_field": (str | None, None)}
    """
    defined_fields: dict[str, FieldDefinition | NestedFieldDefinition] = {}
    for field_definition in chain(dto_factory_type.generate_field_definitions(model_type), config.field_definitions):
        if _should_exclude_field(field_definition, config, dto_for):
            continue

        if field_mapping := config.field_mapping.get(field_definition.name):
            if isinstance(field_mapping, str):
                dto_factory_type._reverse_field_mappings[field_mapping] = field_definition
                field_definition = field_definition.copy_with(name=field_mapping)  # noqa: PLW2901
            else:
                dto_factory_type._reverse_field_mappings[field_mapping.name] = field_definition
                field_definition = field_mapping  # noqa: PLW2901

        if dto_factory_type.detect_nested_field(field_definition):
            nested_field_definition = _handle_nested(dto_factory_type, field_definition, nested_depth, config, dto_for)
            if nested_field_definition is not None:
                defined_fields[field_definition.name] = nested_field_definition
            continue

        defined_fields[field_definition.name] = field_definition
    return defined_fields


def _should_exclude_field(field_definition: FieldDefinition, config: DTOConfig, dto_for: ForType) -> bool:
    """Returns ``True`` where a field should be excluded from data transfer.

    Args:
        field_definition: defined DTO field
        config: DTO configuration
        dto_for: indicates whether the DTO is for the request body or response.

    Returns:
        ``True`` if the field should not be included in any data transfer.
    """
    field_name = field_definition.name
    dto_field = field_definition.dto_field
    excluded = field_name in config.exclude
    not_included = config.include and field_name not in config.include
    private = dto_field and dto_field.mark is Mark.PRIVATE
    read_only_for_write = dto_for == "data" and dto_field and dto_field.mark is Mark.READ_ONLY
    return bool(excluded or not_included or private or read_only_for_write)


def _handle_nested(
    dto_factory_type: type[AbstractDTOFactory],
    field_definition: FieldDefinition,
    nested_depth: int,
    config: DTOConfig,
    dto_for: ForType,
) -> NestedFieldDefinition | None:
    if nested_depth == config.max_nested_depth:
        return None

    nested = NestedFieldDefinition(
        field_definition=field_definition,
        nested_type=_get_model_type(field_definition.annotation),
    )

    nested.nested_field_definitions = _parse_model(
        dto_factory_type, nested.nested_type, config, dto_for, nested_depth + 1
    )
    return nested


def _get_model_type(annotation: type) -> Any:
    """Get model type represented by the DTO.

    If ``annotation`` is a collection, then the inner type is returned.

    Args:
        annotation: any type.

    Returns:
        The model type that is represented by the DTO.
    """
    parsed_type = ParsedType(annotation)
    if parsed_type.is_collection:
        return parsed_type.inner_types[0].annotation
    if parsed_type.is_optional:
        return next(t for t in parsed_type.inner_types if t.annotation is not NoneType).annotation
    return parsed_type.annotation<|MERGE_RESOLUTION|>--- conflicted
+++ resolved
@@ -22,17 +22,11 @@
 
     from typing_extensions import Self
 
-<<<<<<< HEAD
-    from litestar.dto.types import ForType
-    from litestar.handlers import BaseRouteHandler
-    from litestar.types.internal_types import AnyConnection
-=======
-    from litestar.connection import Request
     from litestar.dto.interface import HandlerContext
     from litestar.dto.types import ForType
     from litestar.handlers import BaseRouteHandler
     from litestar.openapi.spec import Reference, Schema
->>>>>>> f42f3ed5
+    from litestar.types.internal_types import AnyConnection
     from litestar.types.serialization import LitestarEncodableType
 
     from .backends import AbstractDTOBackend
@@ -111,12 +105,8 @@
     def bytes_to_data_type(self, raw: bytes) -> Any:
         """Return the data held by the DTO."""
         backend = self._handler_backend_map[("data", self.connection.route_handler)]
-<<<<<<< HEAD
         content_type = getattr(self.connection, "content_type", (RequestEncodingType.JSON,))[0]
-        return backend.populate_data_from_raw(self.model_type, raw, content_type)
-=======
-        return backend.populate_data_from_raw(raw, self.connection.content_type[0])
->>>>>>> f42f3ed5
+        return backend.populate_data_from_raw(raw, content_type)
 
     def data_to_encodable_type(self, data: DataT | Collection[DataT]) -> LitestarEncodableType:
         backend = self._handler_backend_map[("return", self.connection.route_handler)]
@@ -144,26 +134,6 @@
         """
 
     @classmethod
-<<<<<<< HEAD
-    def on_registration(
-        cls,
-        route_handler: BaseRouteHandler,
-        dto_for: ForType,
-        parsed_type: ParsedType,
-        request_encoding_type: RequestEncodingType | str | None = None,
-    ) -> None:
-        """Called each time the DTO type is encountered during signature modelling.
-
-        Args:
-            route_handler: :class:`HTTPRouteHandler <.handlers.HTTPRouteHandler>` DTO type is declared upon.
-            dto_for: indicates whether the DTO is for the request body or response.
-            parsed_type: :class:``ParsedType`` for represented  annotation.
-            request_encoding_type: :class:`RequestEncodingType <.types.serialization.RequestEncodingType>` for the
-                request.
-        """
-        if parsed_type.is_subclass_of(AbstractDTOFactory):
-            raise InvalidAnnotation("AbstractDTOFactory does not support being set as a handler annotation")
-=======
     def on_registration(cls, handler_context: HandlerContext) -> None:
         """Called each time the DTO type is encountered during signature modelling.
 
@@ -172,16 +142,7 @@
                 handler and application of the DTO.
         """
 
-        parsed_signature = handler_context.route_handler.parsed_fn_signature
-        request_encoding_type: RequestEncodingType | str | None = None
-        if handler_context.dto_for == "data":
-            data_param = parsed_signature.parameters["data"]
-            request_encoding_type = infer_request_encoding_from_parameter(data_param)
-            parsed_type = parsed_signature.parameters["data"].parsed_type
-        else:
-            parsed_type = parsed_signature.return_type
->>>>>>> f42f3ed5
-
+        parsed_type = handler_context.parsed_type
         if parsed_type.is_collection:
             if len(parsed_type.inner_types) != 1:
                 raise InvalidAnnotation("AbstractDTOFactory only supports homogeneous collection types")
@@ -192,11 +153,14 @@
         if not handler_type.is_subclass_of(cls.model_type):
             raise InvalidAnnotation(f"DTO narrowed with '{cls.model_type}', handler type is '{parsed_type.annotation}'")
 
-        key = (handler_context.dto_for, parsed_type, request_encoding_type)
+        key = (handler_context.dto_for, parsed_type, handler_context.request_encoding_type)
         backend = cls._type_backend_map.get(key)
         if backend is None:
             backend_type: type[AbstractDTOBackend]
-            if request_encoding_type in {RequestEncodingType.URL_ENCODED, RequestEncodingType.MULTI_PART}:
+            if handler_context.request_encoding_type in {
+                RequestEncodingType.URL_ENCODED,
+                RequestEncodingType.MULTI_PART,
+            }:
                 backend_type = PydanticDTOBackend
             else:
                 backend_type = MsgspecDTOBackend
