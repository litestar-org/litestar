from __future__ import annotations

from collections.abc import Collection as CollectionsCollection
from typing import TYPE_CHECKING, NewType, TypeVar, cast
from uuid import uuid4

from msgspec import Struct, from_builtins

from litestar.dto.factory.backends.abc import AbstractDTOBackend, BackendContext
from litestar.serialization import decode_media_type

from .utils import _build_data_from_struct, _build_struct_from_model, _create_struct_for_field_definitions

if TYPE_CHECKING:
    from typing import Any, Collection

<<<<<<< HEAD
    from litestar.dto.factory.types import FieldDefinitionsType
=======
    from litestar.connection import Request
>>>>>>> f42f3ed5
    from litestar.enums import MediaType
    from litestar.types.internal_types import AnyConnection
    from litestar.types.serialization import LitestarEncodableType

__all__ = ("MsgspecDTOBackend",)


MsgspecField = NewType("MsgspecField", type)
T = TypeVar("T")


class MsgspecDTOBackend(AbstractDTOBackend[Struct]):
    __slots__ = ()

    def create_data_container_type(self, context: BackendContext) -> type[Struct]:
        return _create_struct_for_field_definitions(str(uuid4()), context.field_definitions)

    def parse_raw(self, raw: bytes, media_type: MediaType | str) -> Struct | Collection[Struct]:
        return decode_media_type(raw, media_type, type_=self.annotation)  # type:ignore[no-any-return]

    def populate_data_from_builtins(self, data: Any) -> Any:
        parsed_data = cast("Struct | Collection[Struct]", from_builtins(data, self.annotation))
        return _build_data_from_struct(self.context.model_type, parsed_data, self.context.field_definitions)

    def populate_data_from_raw(self, raw: bytes, media_type: MediaType | str) -> T | Collection[T]:
        parsed_data = self.parse_raw(raw, media_type)
        return _build_data_from_struct(self.context.model_type, parsed_data, self.context.field_definitions)

    def encode_data(self, data: Any, connection: AnyConnection) -> LitestarEncodableType:
        if isinstance(data, CollectionsCollection):
            return self.context.parsed_type.origin(  # type:ignore[no-any-return]
                _build_struct_from_model(datum, self.data_container_type) for datum in data  # pyright:ignore
            )
        return _build_struct_from_model(data, self.data_container_type)<|MERGE_RESOLUTION|>--- conflicted
+++ resolved
@@ -14,11 +14,6 @@
 if TYPE_CHECKING:
     from typing import Any, Collection
 
-<<<<<<< HEAD
-    from litestar.dto.factory.types import FieldDefinitionsType
-=======
-    from litestar.connection import Request
->>>>>>> f42f3ed5
     from litestar.enums import MediaType
     from litestar.types.internal_types import AnyConnection
     from litestar.types.serialization import LitestarEncodableType
