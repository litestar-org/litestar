--- conflicted
+++ resolved
@@ -14,12 +14,7 @@
 if TYPE_CHECKING:
     from typing import Any, Collection
 
-<<<<<<< HEAD
-    from litestar.enums import MediaType
-    from litestar.types.internal_types import AnyConnection
-=======
     from litestar.dto.interface import ConnectionContext
->>>>>>> aaa81618
     from litestar.types.serialization import LitestarEncodableType
 
 __all__ = ("MsgspecDTOBackend",)
@@ -48,11 +43,7 @@
         parsed_data = self.parse_raw(raw, connection_context)
         return _build_data_from_struct(self.context.model_type, parsed_data, self.context.field_definitions)
 
-<<<<<<< HEAD
-    def encode_data(self, data: Any, connection: AnyConnection) -> LitestarEncodableType:
-=======
     def encode_data(self, data: Any, connection_context: ConnectionContext) -> LitestarEncodableType:
->>>>>>> aaa81618
         if isinstance(data, CollectionsCollection):
             return self.context.parsed_type.origin(  # type:ignore[no-any-return]
                 _build_struct_from_model(datum, self.data_container_type) for datum in data  # pyright:ignore
