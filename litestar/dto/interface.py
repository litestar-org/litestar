--- conflicted
+++ resolved
@@ -1,7 +1,6 @@
 from __future__ import annotations
 
 from abc import abstractmethod
-from dataclasses import dataclass
 from typing import TYPE_CHECKING, Any, Protocol, runtime_checkable
 
 from litestar.openapi.spec import Schema
@@ -19,14 +18,22 @@
 __all__ = ("DTOInterface", "HandlerContext")
 
 
-@dataclass
 class HandlerContext:
     """Context object passed to the ``on_registration`` method of a DTO."""
 
-    __slots__ = ("dto_for", "route_handler")
+    __slots__ = ("dto_for", "route_handler", "parsed_type", "request_encoding_type")
 
-    dto_for: ForType
-    route_handler: BaseRouteHandler
+    def __init__(
+        self,
+        dto_for: ForType,
+        route_handler: BaseRouteHandler,
+        parsed_type: ParsedType,
+        request_encoding_type: RequestEncodingType | str | None = None,
+    ) -> None:
+        self.dto_for: ForType = dto_for
+        self.route_handler = route_handler
+        self.parsed_type = parsed_type
+        self.request_encoding_type = request_encoding_type
 
 
 @runtime_checkable
@@ -74,15 +81,6 @@
         """
 
     @classmethod
-<<<<<<< HEAD
-    def on_registration(
-        cls,
-        route_handler: BaseRouteHandler,
-        dto_for: ForType,
-        parsed_type: ParsedType,
-        request_encoding_type: RequestEncodingType | str | None = None,
-    ) -> None:
-=======
     def create_openapi_schema(
         cls,
         dto_for: ForType,
@@ -99,23 +97,14 @@
 
     @classmethod
     def on_registration(cls, handler_context: HandlerContext) -> None:
->>>>>>> f42f3ed5
         """Receive the ``parsed_type`` and ``route_handler`` that this DTO is configured to represent.
 
         At this point, if the DTO type does not support the annotated type of ``parsed_type``, it should raise an
         ``UnsupportedType`` exception.
 
         Args:
-<<<<<<< HEAD
-            route_handler: :class:`HTTPRouteHandler <.handlers.HTTPRouteHandler>` DTO type is declared upon.
-            parsed_type: :class:``ParsedType`` for represented  annotation.
-            dto_for: indicates whether the DTO is for the request body or response.
-            request_encoding_type: :class:`RequestEncodingType <.enums.RequestEncodingType>` for the
-                request.
-=======
             handler_context: A :class:`HandlerContext <.HandlerContext>` instance. Provides information about the
                 handler and application of the DTO.
->>>>>>> f42f3ed5
 
         Raises:
             UnsupportedType: If the DTO type does not support the annotated type of ``parsed_type``.
