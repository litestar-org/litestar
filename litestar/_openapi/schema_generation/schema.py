--- conflicted
+++ resolved
@@ -42,15 +42,10 @@
     create_numerical_constrained_field_schema,
     create_string_constrained_field_schema,
 )
-<<<<<<< HEAD
-from litestar._openapi.schema_generation.utils import sort_schemas_and_references
-from litestar.datastructures.upload_file import UploadFile
-=======
 from litestar._openapi.schema_generation.utils import (
     sort_schemas_and_references,
 )
-from litestar.datastructures import UploadFile
->>>>>>> 0767072c
+from litestar.datastructures.upload_file import UploadFile
 from litestar.exceptions import ImproperlyConfiguredException
 from litestar.openapi.spec import Reference
 from litestar.openapi.spec.enums import OpenAPIFormat, OpenAPIType
@@ -64,12 +59,6 @@
 from litestar.utils.predicates import (
     is_class_and_subclass,
     is_optional_union,
-<<<<<<< HEAD
-    is_struct_class,
-    is_typed_dict,
-=======
-    is_pydantic_constrained_field,
->>>>>>> 0767072c
     is_undefined_sentinel,
 )
 from litestar.utils.typing import (
