from __future__ import annotations

from collections import deque
from copy import copy
from datetime import date, datetime, time, timedelta
from decimal import Decimal
from enum import Enum, EnumMeta
from ipaddress import IPv4Address, IPv4Interface, IPv4Network, IPv6Address, IPv6Interface, IPv6Network
from pathlib import Path
from typing import (
    TYPE_CHECKING,
    Any,
    DefaultDict,
    Deque,
    Dict,
    FrozenSet,
    Hashable,
    Iterable,
    List,
    Literal,
    Mapping,
    MutableMapping,
    MutableSequence,
    OrderedDict,
    Pattern,
    Sequence,
    Set,
    Tuple,
    Union,
    cast,
)
from uuid import UUID

from typing_extensions import Self, get_args

from litestar._openapi.datastructures import SchemaRegistry
from litestar._openapi.schema_generation.constrained_fields import (
    create_date_constrained_field_schema,
    create_numerical_constrained_field_schema,
    create_string_constrained_field_schema,
)
from litestar._openapi.schema_generation.utils import (
    _get_normalized_schema_key,
    _should_create_enum_schema,
    _should_create_literal_schema,
    _type_or_first_not_none_inner_type,
    get_formatted_examples,
)
from litestar.datastructures import UploadFile
from litestar.exceptions import ImproperlyConfiguredException
from litestar.openapi.spec.enums import OpenAPIFormat, OpenAPIType
from litestar.openapi.spec.schema import Schema, SchemaDataContainer
from litestar.params import BodyKwarg, ParameterKwarg
from litestar.plugins import OpenAPISchemaPlugin
from litestar.types import Empty
from litestar.types.builtin_types import NoneType
from litestar.typing import FieldDefinition
from litestar.utils.helpers import get_name
from litestar.utils.predicates import (
    is_class_and_subclass,
    is_undefined_sentinel,
)
from litestar.utils.typing import (
    get_origin_or_inner_type,
    make_non_optional_union,
)

if TYPE_CHECKING:
    from litestar._openapi.datastructures import OpenAPIContext
    from litestar.openapi.spec import Example, Reference
    from litestar.plugins import OpenAPISchemaPluginProtocol

KWARG_DEFINITION_ATTRIBUTE_TO_OPENAPI_PROPERTY_MAP: dict[str, str] = {
    "content_encoding": "content_encoding",
    "default": "default",
    "description": "description",
    "enum": "enum",
    "examples": "examples",
    "external_docs": "external_docs",
    "format": "format",
    "ge": "minimum",
    "gt": "exclusive_minimum",
    "le": "maximum",
    "lt": "exclusive_maximum",
    "max_items": "max_items",
    "max_length": "max_length",
    "min_items": "min_items",
    "min_length": "min_length",
    "multiple_of": "multiple_of",
    "pattern": "pattern",
    "title": "title",
    "read_only": "read_only",
}

TYPE_MAP: dict[type[Any] | None | Any, Schema] = {
    Decimal: Schema(type=OpenAPIType.NUMBER),
    DefaultDict: Schema(type=OpenAPIType.OBJECT),
    Deque: Schema(type=OpenAPIType.ARRAY),
    Dict: Schema(type=OpenAPIType.OBJECT),
    FrozenSet: Schema(type=OpenAPIType.ARRAY),
    IPv4Address: Schema(type=OpenAPIType.STRING, format=OpenAPIFormat.IPV4),
    IPv4Interface: Schema(type=OpenAPIType.STRING, format=OpenAPIFormat.IPV4),
    IPv4Network: Schema(type=OpenAPIType.STRING, format=OpenAPIFormat.IPV4),
    IPv6Address: Schema(type=OpenAPIType.STRING, format=OpenAPIFormat.IPV6),
    IPv6Interface: Schema(type=OpenAPIType.STRING, format=OpenAPIFormat.IPV6),
    IPv6Network: Schema(type=OpenAPIType.STRING, format=OpenAPIFormat.IPV6),
    Iterable: Schema(type=OpenAPIType.ARRAY),
    List: Schema(type=OpenAPIType.ARRAY),
    Mapping: Schema(type=OpenAPIType.OBJECT),
    MutableMapping: Schema(type=OpenAPIType.OBJECT),
    MutableSequence: Schema(type=OpenAPIType.ARRAY),
    None: Schema(type=OpenAPIType.NULL),
    NoneType: Schema(type=OpenAPIType.NULL),
    OrderedDict: Schema(type=OpenAPIType.OBJECT),
    Path: Schema(type=OpenAPIType.STRING, format=OpenAPIFormat.URI),
    Pattern: Schema(type=OpenAPIType.STRING, format=OpenAPIFormat.REGEX),
    Sequence: Schema(type=OpenAPIType.ARRAY),
    Set: Schema(type=OpenAPIType.ARRAY),
    Tuple: Schema(type=OpenAPIType.ARRAY),
    UUID: Schema(type=OpenAPIType.STRING, format=OpenAPIFormat.UUID, description="Any UUID string"),
    bool: Schema(type=OpenAPIType.BOOLEAN),
    bytearray: Schema(type=OpenAPIType.STRING),
    bytes: Schema(type=OpenAPIType.STRING),
    date: Schema(type=OpenAPIType.STRING, format=OpenAPIFormat.DATE),
    datetime: Schema(type=OpenAPIType.STRING, format=OpenAPIFormat.DATE_TIME),
    deque: Schema(type=OpenAPIType.ARRAY),
    dict: Schema(type=OpenAPIType.OBJECT),
    float: Schema(type=OpenAPIType.NUMBER),
    frozenset: Schema(type=OpenAPIType.ARRAY),
    int: Schema(type=OpenAPIType.INTEGER),
    list: Schema(type=OpenAPIType.ARRAY),
    set: Schema(type=OpenAPIType.ARRAY),
    str: Schema(type=OpenAPIType.STRING),
    time: Schema(type=OpenAPIType.STRING, format=OpenAPIFormat.DURATION),
    timedelta: Schema(type=OpenAPIType.STRING, format=OpenAPIFormat.DURATION),
    tuple: Schema(type=OpenAPIType.ARRAY),
    UploadFile: Schema(
        type=OpenAPIType.STRING,
        content_media_type="application/octet-stream",
    ),
}


def _types_in_list(lst: list[Any]) -> list[OpenAPIType] | OpenAPIType:
    """Extract unique OpenAPITypes present in the values of a list.

    Args:
        lst: A list of values

    Returns:
        OpenAPIType in the given list. If more then one exists, return
        a list of OpenAPITypes.
    """
    schema_types: list[OpenAPIType] = []
    for item in lst:
        schema_type = TYPE_MAP[type(item)].type
        if isinstance(schema_type, OpenAPIType):
            schema_types.append(schema_type)
        elif schema_type is None:
            raise RuntimeError("Item in TYPE_MAP must have a type that is not None")
        else:
            schema_types.extend(schema_type)
    schema_types = list(set(schema_types))
    return schema_types[0] if len(schema_types) == 1 else schema_types


def _get_type_schema_name(field_definition: FieldDefinition) -> str:
    """Extract the schema name from a data container.

    Args:
        field_definition: A field definition instance.

    Returns:
        A string
    """

    if name := getattr(field_definition.annotation, "__schema_name__", None):
        return cast("str", name)

    name = get_name(field_definition.annotation)
    if field_definition.inner_types:
        inner_parts = ", ".join(_get_type_schema_name(t) for t in field_definition.inner_types)
        return f"{name}[{inner_parts}]"

    return name


def create_enum_schema(annotation: EnumMeta, include_null: bool = False) -> Schema:
    """Create a schema instance for an enum.

    Args:
        annotation: An enum.
        include_null: Whether to include null as a possible value.

    Returns:
        A schema instance.
    """
    enum_values: list[str | int | None] = [v.value for v in annotation]  # type: ignore
    if include_null and None not in enum_values:
        enum_values.append(None)
    return Schema(type=_types_in_list(enum_values), enum=enum_values)


def _iter_flat_literal_args(annotation: Any) -> Iterable[Any]:
    """Iterate over the flattened arguments of a Literal.

    Args:
        annotation: An Literal annotation.

    Yields:
        The flattened arguments of the Literal.
    """
    for arg in get_args(annotation):
        if get_origin_or_inner_type(arg) is Literal:
            yield from _iter_flat_literal_args(arg)
        else:
            yield arg.value if isinstance(arg, Enum) else arg


def create_literal_schema(annotation: Any, include_null: bool = False) -> Schema:
    """Create a schema instance for a Literal.

    Args:
        annotation: An Literal annotation.
        include_null: Whether to include null as a possible value.

    Returns:
        A schema instance.
    """
    args = list(_iter_flat_literal_args(annotation))
    if include_null and None not in args:
        args.append(None)
    schema = Schema(type=_types_in_list(args))
    if len(args) > 1:
        schema.enum = args
    else:
        schema.const = args[0]
    return schema


def create_schema_for_annotation(annotation: Any) -> Schema:
    """Get a schema from the type mapping - if possible.

    Args:
        annotation: A type annotation.

    Returns:
        A schema instance or None.
    """

    return copy(TYPE_MAP[annotation]) if annotation in TYPE_MAP else Schema()


class SchemaCreator:
    __slots__ = ("generate_examples", "plugins", "prefer_alias", "schema_registry")

    def __init__(
        self,
        generate_examples: bool = False,
        plugins: Iterable[OpenAPISchemaPluginProtocol] | None = None,
        prefer_alias: bool = True,
        schema_registry: SchemaRegistry | None = None,
    ) -> None:
        """Instantiate a SchemaCreator.

        Args:
            generate_examples: Whether to generate examples if none are given.
            plugins: A list of plugins.
            prefer_alias: Whether to prefer the alias name for the schema.
            schema_registry: A SchemaRegistry instance.
        """
        self.generate_examples = generate_examples
        self.plugins = plugins if plugins is not None else []
        self.prefer_alias = prefer_alias
        self.schema_registry = schema_registry or SchemaRegistry()

    @classmethod
    def from_openapi_context(cls, context: OpenAPIContext, prefer_alias: bool = True, **kwargs: Any) -> Self:
        kwargs.setdefault("generate_examples", context.openapi_config.create_examples)
        kwargs.setdefault("plugins", context.plugins)
        kwargs.setdefault("schema_registry", context.schema_registry)
        return cls(**kwargs, prefer_alias=prefer_alias)

    @property
    def not_generating_examples(self) -> SchemaCreator:
        """Return a SchemaCreator with generate_examples set to False."""
        if not self.generate_examples:
            return self
        return type(self)(generate_examples=False, plugins=self.plugins, prefer_alias=False)

    @staticmethod
    def plugin_supports_field(plugin: OpenAPISchemaPluginProtocol, field: FieldDefinition) -> bool:
        if predicate := getattr(plugin, "is_plugin_supported_field", None):
            return predicate(field)  # type: ignore[no-any-return]
        return plugin.is_plugin_supported_type(field.annotation)

    def get_plugin_for(self, field_definition: FieldDefinition) -> OpenAPISchemaPluginProtocol | None:
        def plugin_supports_field(plugin: OpenAPISchemaPluginProtocol, field: FieldDefinition) -> bool:
            if predicate := getattr(plugin, "is_plugin_supported_field", None):
                return predicate(field)  # type: ignore[no-any-return]
            return plugin.is_plugin_supported_type(field.annotation)

        return next(
<<<<<<< HEAD
            (plugin for plugin in self.plugins if plugin_supports_field(plugin, field_definition)),
=======
            (plugin for plugin in self.plugins if self.plugin_supports_field(plugin, field_definition)),
>>>>>>> 327db475
            None,
        )

    def is_constrained_field(self, field_definition: FieldDefinition) -> bool:
        """Return if the field is constrained, taking into account constraints defined by plugins"""
        return (
            isinstance(field_definition.kwarg_definition, (ParameterKwarg, BodyKwarg))
            and field_definition.kwarg_definition.is_constrained
        ) or any(
            p.is_constrained_field(field_definition)
            for p in self.plugins
            if isinstance(p, OpenAPISchemaPlugin) and p.is_plugin_supported_field(field_definition)
        )

    def is_undefined(self, value: Any) -> bool:
        """Return if the field is undefined, taking into account undefined types defined by plugins"""
        return is_undefined_sentinel(value) or any(
            p.is_undefined_sentinel(value) for p in self.plugins if isinstance(p, OpenAPISchemaPlugin)
        )

    def for_field_definition(self, field_definition: FieldDefinition) -> Schema | Reference:
        """Create a Schema for a given FieldDefinition.

        Args:
            field_definition: A signature field instance.

        Returns:
            A schema instance.
        """

        result: Schema | Reference

        if _should_create_enum_schema(field_definition):
            annotation = _type_or_first_not_none_inner_type(field_definition)
            result = create_enum_schema(annotation, include_null=field_definition.is_optional)
        elif _should_create_literal_schema(field_definition):
            annotation = (
                make_non_optional_union(field_definition.annotation)
                if field_definition.is_optional
                else field_definition.annotation
            )
            result = create_literal_schema(annotation, include_null=field_definition.is_optional)
        elif field_definition.is_optional:
            result = self.for_optional_field(field_definition)
        elif field_definition.is_union:
            result = self.for_union_field(field_definition)
        elif field_definition.is_type_var:
            result = self.for_typevar()
<<<<<<< HEAD
=======
        elif self.is_constrained_field(field_definition):
            result = self.for_constrained_field(field_definition)
>>>>>>> 327db475
        elif field_definition.inner_types and not field_definition.is_generic:
            result = self.for_object_type(field_definition)
        elif plugin_for_annotation := self.get_plugin_for(field_definition):
            result = self.for_plugin(field_definition, plugin_for_annotation)
        elif self.is_constrained_field(field_definition):
            result = self.for_constrained_field(field_definition)
        else:
            result = create_schema_for_annotation(field_definition.annotation)

        return self.process_schema_result(field_definition, result) if isinstance(result, Schema) else result

    def for_typevar(self) -> Schema:
        """Create a schema for a TypeVar.

        Returns:
            A schema instance.
        """

        return Schema(type=OpenAPIType.OBJECT)

    def for_optional_field(self, field_definition: FieldDefinition) -> Schema:
        """Create a Schema for an optional FieldDefinition.

        Args:
            field_definition: A signature field instance.

        Returns:
            A schema instance.
        """
        schema_or_reference = self.for_field_definition(
            FieldDefinition.from_kwarg(
                annotation=make_non_optional_union(field_definition.annotation),
                name=field_definition.name,
                default=field_definition.default,
            )
        )
        if isinstance(schema_or_reference, Schema) and isinstance(schema_or_reference.one_of, list):
            result = schema_or_reference.one_of
        else:
            result = [schema_or_reference]

        return Schema(one_of=[Schema(type=OpenAPIType.NULL), *result])

    def for_union_field(self, field_definition: FieldDefinition) -> Schema:
        """Create a Schema for a union FieldDefinition.

        Args:
            field_definition: A signature field instance.

        Returns:
            A schema instance.
        """
        inner_types = (f for f in (field_definition.inner_types or []) if not self.is_undefined(f.annotation))
        values = list(map(self.for_field_definition, inner_types))
        return Schema(one_of=values)

    def for_object_type(self, field_definition: FieldDefinition) -> Schema:
        """Create schema for object types (dict, Mapping, list, Sequence etc.) types.

        Args:
            field_definition: A signature field instance.

        Returns:
            A schema instance.
        """
        if field_definition.is_mapping:
            return Schema(
                type=OpenAPIType.OBJECT,
                additional_properties=(
                    self.for_field_definition(field_definition.inner_types[1])
                    if field_definition.inner_types and len(field_definition.inner_types) == 2
                    else None
                ),
            )

        if field_definition.is_non_string_sequence or field_definition.is_non_string_iterable:
            # filters out ellipsis from tuple[int, ...] type annotations
            inner_types = (f for f in field_definition.inner_types if f.annotation is not Ellipsis)
            items = list(map(self.for_field_definition, inner_types or ()))
            return Schema(
                type=OpenAPIType.ARRAY,
                items=Schema(one_of=items) if len(items) > 1 else items[0],
            )

        raise ImproperlyConfiguredException(
            f"Parameter '{field_definition.name}' with type '{field_definition.annotation}' could not be mapped to an Open API type. "
            f"This can occur if a user-defined generic type is resolved as a parameter. If '{field_definition.name}' should "
            "not be documented as a parameter, annotate it using the `Dependency` function, e.g., "
            f"`{field_definition.name}: ... = Dependency(...)`."
        )

    def for_plugin(self, field_definition: FieldDefinition, plugin: OpenAPISchemaPluginProtocol) -> Schema | Reference:
        """Create a schema using a plugin.

        Args:
            field_definition: A signature field instance.
            plugin: A plugin for the field type.

        Returns:
            A schema instance.
        """
        key = _get_normalized_schema_key(field_definition.annotation)
        if (ref := self.schema_registry.get_reference_for_key(key)) is not None:
            return ref

        schema = plugin.to_openapi_schema(field_definition=field_definition, schema_creator=self)
        if isinstance(schema, SchemaDataContainer):
            return self.for_field_definition(
                FieldDefinition.from_kwarg(
                    annotation=schema.data_container,
                    name=field_definition.name,
                    default=field_definition.default,
                    extra=field_definition.extra,
                    kwarg_definition=field_definition.kwarg_definition,
                )
            )
        return schema  # pragma: no cover

    def for_constrained_field(self, field: FieldDefinition) -> Schema:
        """Create Schema for Pydantic Constrained fields (created using constr(), conint() and so forth, or by subclassing
        Constrained*)

        Args:
            field: A signature field instance.

        Returns:
            A schema instance.
        """
        kwarg_definition = cast(Union[ParameterKwarg, BodyKwarg], field.kwarg_definition)
        if any(is_class_and_subclass(field.annotation, t) for t in (int, float, Decimal)):
            return create_numerical_constrained_field_schema(field.annotation, kwarg_definition)
        if any(is_class_and_subclass(field.annotation, t) for t in (str, bytes)):  # type: ignore[arg-type]
            return create_string_constrained_field_schema(field.annotation, kwarg_definition)
        if any(is_class_and_subclass(field.annotation, t) for t in (date, datetime)):
            return create_date_constrained_field_schema(field.annotation, kwarg_definition)
        return self.for_collection_constrained_field(field)

    def for_collection_constrained_field(self, field_definition: FieldDefinition) -> Schema:
        """Create Schema from Constrained List/Set field.

        Args:
            field_definition: A signature field instance.

        Returns:
            A schema instance.
        """
        schema = Schema(type=OpenAPIType.ARRAY)
        kwarg_definition = cast(Union[ParameterKwarg, BodyKwarg], field_definition.kwarg_definition)
        if kwarg_definition.min_items:
            schema.min_items = kwarg_definition.min_items
        if kwarg_definition.max_items:
            schema.max_items = kwarg_definition.max_items
        if any(is_class_and_subclass(field_definition.annotation, t) for t in (set, frozenset)):  # type: ignore[arg-type]
            schema.unique_items = True

        item_creator = self.not_generating_examples
        if field_definition.inner_types:
            items = list(map(item_creator.for_field_definition, field_definition.inner_types))
            schema.items = Schema(one_of=items) if len(items) > 1 else items[0]
        else:
            schema.items = item_creator.for_field_definition(
                FieldDefinition.from_kwarg(
                    field_definition.annotation.item_type, f"{field_definition.annotation.__name__}Field"
                )
            )
        return schema

    def process_schema_result(self, field: FieldDefinition, schema: Schema) -> Schema | Reference:
        if field.kwarg_definition and field.is_const and field.has_default and schema.const is None:
            schema.const = field.default

        if field.kwarg_definition:
            for kwarg_definition_key, schema_key in KWARG_DEFINITION_ATTRIBUTE_TO_OPENAPI_PROPERTY_MAP.items():
                if (value := getattr(field.kwarg_definition, kwarg_definition_key, Empty)) and (
                    not isinstance(value, Hashable) or not self.is_undefined(value)
                ):
                    if schema_key == "examples":
                        value = get_formatted_examples(field, cast("list[Example]", value))

                    # we only want to transfer values from the `KwargDefinition` to `Schema` if the schema object
                    # doesn't already have a value for that property. For example, if a field is a constrained date,
                    # by this point, we have already set the `exclusive_minimum` and/or `exclusive_maximum` fields
                    # to floating point timestamp values on the schema object. However, the original `date` objects
                    # that define those constraints on `KwargDefinition` are still `date` objects. We don't want to
                    # overwrite them here.
                    if getattr(schema, schema_key, None) is None:
                        setattr(schema, schema_key, value)

        if not schema.examples and self.generate_examples:
            from litestar._openapi.schema_generation.examples import create_examples_for_field

            schema.examples = get_formatted_examples(field, create_examples_for_field(field))

        if schema.title and schema.type == OpenAPIType.OBJECT:
            key = _get_normalized_schema_key(field.annotation)
            ref = self.schema_registry.get_reference_for_key(key)
            if ref is None:
                raise RuntimeError(f"Schema for key '{key}' not found in registry")
            return ref
        return schema

    def create_component_schema(
        self,
        type_: FieldDefinition,
        /,
        required: list[str],
        property_fields: Mapping[str, FieldDefinition],
        openapi_type: OpenAPIType = OpenAPIType.OBJECT,
        title: str | None = None,
        examples: Mapping[str, Example] | None = None,
    ) -> Schema:
        """Create a schema for the components/schemas section of the OpenAPI spec.

        These are schemas that can be referenced by other schemas in the document, including self references.

        To support self referencing schemas, the schema is added to the registry before schemas for its properties
        are created. This allows the schema to be referenced by its properties.

        Args:
            type_: ``FieldDefinition`` instance of the type to create a schema for.
            required: A list of required fields.
            property_fields: Mapping of name to ``FieldDefinition`` instances for the properties of the schema.
            openapi_type: The OpenAPI type, defaults to ``OpenAPIType.OBJECT``.
            title: The schema title, generated if not provided.
            examples: A mapping of example names to ``Example`` instances, not required.

        Returns:
            A schema instance.
        """
        schema = self.schema_registry.get_schema_for_key(_get_normalized_schema_key(type_.annotation))
        schema.title = title or _get_type_schema_name(type_)
        schema.required = required
        schema.type = openapi_type
        schema.properties = {k: self.for_field_definition(v) for k, v in property_fields.items()}
        schema.examples = examples
        return schema<|MERGE_RESOLUTION|>--- conflicted
+++ resolved
@@ -295,17 +295,8 @@
         return plugin.is_plugin_supported_type(field.annotation)
 
     def get_plugin_for(self, field_definition: FieldDefinition) -> OpenAPISchemaPluginProtocol | None:
-        def plugin_supports_field(plugin: OpenAPISchemaPluginProtocol, field: FieldDefinition) -> bool:
-            if predicate := getattr(plugin, "is_plugin_supported_field", None):
-                return predicate(field)  # type: ignore[no-any-return]
-            return plugin.is_plugin_supported_type(field.annotation)
-
         return next(
-<<<<<<< HEAD
-            (plugin for plugin in self.plugins if plugin_supports_field(plugin, field_definition)),
-=======
             (plugin for plugin in self.plugins if self.plugin_supports_field(plugin, field_definition)),
->>>>>>> 327db475
             None,
         )
 
@@ -354,11 +345,6 @@
             result = self.for_union_field(field_definition)
         elif field_definition.is_type_var:
             result = self.for_typevar()
-<<<<<<< HEAD
-=======
-        elif self.is_constrained_field(field_definition):
-            result = self.for_constrained_field(field_definition)
->>>>>>> 327db475
         elif field_definition.inner_types and not field_definition.is_generic:
             result = self.for_object_type(field_definition)
         elif plugin_for_annotation := self.get_plugin_for(field_definition):
