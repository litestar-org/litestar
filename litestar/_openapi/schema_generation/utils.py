--- conflicted
+++ resolved
@@ -84,7 +84,6 @@
     )
 
 
-<<<<<<< HEAD
 TYPE_NAME_NORMALIZATION_REGEX = re.compile(r"[^a-zA-Z0-9_]")
 
 
@@ -99,12 +98,12 @@
     """
     # Use a regular expression to replace non-alphanumeric characters with underscores
     return re.sub(TYPE_NAME_NORMALIZATION_REGEX, "_", type_annotation_str)
-=======
+
+  
 def get_formatted_examples(field_definition: FieldDefinition, examples: Sequence[Example]) -> Mapping[str, Example]:
     """Format the examples into the OpenAPI schema format."""
 
     name = field_definition.name or get_name(field_definition.type_)
     name = name.lower()
 
-    return {f"{name}-example-{i}": example for i, example in enumerate(examples, 1)}
->>>>>>> 38f3b196
+    return {f"{name}-example-{i}": example for i, example in enumerate(examples, 1)}