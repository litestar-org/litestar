# ruff: noqa: F401, PLC0415
# pyright: reportUnusedImport=false
from __future__ import annotations

from typing import TYPE_CHECKING

from litestar.utils import warn_deprecation

<<<<<<< HEAD
# Module-level deprecation warning
=======
>>>>>>> 065459bc
warn_deprecation(
    deprecated_name="litestar.plugins.sqlalchemy",
    version="2.18.0",
    kind="import",
    removal_in="3.0.0",
    info="The 'litestar.plugins.sqlalchemy' module is deprecated. "
<<<<<<< HEAD
         "Please import directly from 'advanced_alchemy.extensions.litestar' instead.",
=======
    "Please import directly from 'advanced_alchemy.extensions.litestar' instead.",
>>>>>>> 065459bc
)

__all__ = (
    "AlembicAsyncConfig",
    "AlembicCommands",
    "AlembicSyncConfig",
    "AsyncSessionConfig",
    # deprecated
    "AuditColumns",
    "BigIntAuditBase",
    "BigIntBase",
    "BigIntPrimaryKey",
    "CommonTableAttributes",
    "EngineConfig",
    "SQLAlchemyAsyncConfig",
    "SQLAlchemyDTO",
    "SQLAlchemyDTOConfig",
    "SQLAlchemyInitPlugin",
    "SQLAlchemyPlugin",
    "SQLAlchemySerializationPlugin",
    "SQLAlchemySyncConfig",
    "SyncSessionConfig",
    "UUIDAuditBase",
    "UUIDBase",
    "UUIDPrimaryKey",
    "async_autocommit_before_send_handler",
    "async_autocommit_handler_maker",
    "async_default_before_send_handler",
    "async_default_handler_maker",
    "base",
    "exceptions",
    "filters",
    "mixins",
    "operations",
    "orm_registry",
    "repository",
    "service",
    "sync_autocommit_before_send_handler",
    "sync_autocommit_handler_maker",
    "sync_default_before_send_handler",
    "sync_default_handler_maker",
    "types",
    "utils",
)


def __getattr__(attr_name: str) -> object:
    _deprecated_attrs = {
        "AuditColumns",
        "BigIntAuditBase",
        "BigIntBase",
        "BigIntPrimaryKey",
        "CommonTableAttributes",
        "UUIDAuditBase",
        "UUIDBase",
        "UUIDPrimaryKey",
        "orm_registry",
    }

    if attr_name in _deprecated_attrs:
        from advanced_alchemy.base import (
            AuditColumns,
            BigIntAuditBase,
            BigIntBase,
            BigIntPrimaryKey,
            CommonTableAttributes,
            UUIDAuditBase,
            UUIDBase,
            UUIDPrimaryKey,
            orm_registry,
        )

        warn_deprecation(
            deprecated_name=f"litestar.plugins.sqlalchemy.{attr_name}",
            version="2.9.0",
            kind="import",
            removal_in="3.0",
            info=f"importing {attr_name} from 'litestar.plugins.sqlalchemy' is deprecated, please"
            f"import it from 'litestar.plugins.sqlalchemy.base.{attr_name}' instead",
        )
        value = globals()[attr_name] = locals()[attr_name]
        return value
    if attr_name in set(__all__).difference(_deprecated_attrs):
        from advanced_alchemy import (
            base,
            exceptions,
            filters,
            mixins,
            operations,
            repository,
            service,
            types,
            utils,
        )
        from advanced_alchemy.extensions.litestar import (
            AlembicAsyncConfig,
            AlembicCommands,
            AlembicSyncConfig,
            AsyncSessionConfig,
            EngineConfig,
            SQLAlchemyAsyncConfig,
            SQLAlchemyDTO,
            SQLAlchemyDTOConfig,
            SQLAlchemyInitPlugin,
            SQLAlchemyPlugin,
            SQLAlchemySerializationPlugin,
            SQLAlchemySyncConfig,
            SyncSessionConfig,
            async_autocommit_before_send_handler,
            async_autocommit_handler_maker,
            async_default_before_send_handler,
            async_default_handler_maker,
            sync_autocommit_before_send_handler,
            sync_autocommit_handler_maker,
            sync_default_before_send_handler,
            sync_default_handler_maker,
        )

        value = globals()[attr_name] = locals()[attr_name]
        return value
    raise AttributeError(f"module {__name__!r} has no attribute {attr_name!r}")


if TYPE_CHECKING:
    from advanced_alchemy import (
        base,
        exceptions,
        filters,
        mixins,
        operations,
        repository,
        service,
        types,
        utils,
    )
    from advanced_alchemy.base import (
        AuditColumns,
        BigIntAuditBase,
        BigIntBase,
        BigIntPrimaryKey,
        CommonTableAttributes,
        UUIDAuditBase,
        UUIDBase,
        UUIDPrimaryKey,
        orm_registry,
    )
    from advanced_alchemy.extensions.litestar import (
        AlembicAsyncConfig,
        AlembicCommands,
        AlembicSyncConfig,
        AsyncSessionConfig,
        EngineConfig,
        SQLAlchemyAsyncConfig,
        SQLAlchemyDTO,
        SQLAlchemyDTOConfig,
        SQLAlchemyInitPlugin,
        SQLAlchemyPlugin,
        SQLAlchemySerializationPlugin,
        SQLAlchemySyncConfig,
        SyncSessionConfig,
        async_autocommit_before_send_handler,
        async_autocommit_handler_maker,
        async_default_before_send_handler,
        async_default_handler_maker,
        sync_autocommit_before_send_handler,
        sync_autocommit_handler_maker,
        sync_default_before_send_handler,
        sync_default_handler_maker,
    )<|MERGE_RESOLUTION|>--- conflicted
+++ resolved
@@ -6,21 +6,13 @@
 
 from litestar.utils import warn_deprecation
 
-<<<<<<< HEAD
-# Module-level deprecation warning
-=======
->>>>>>> 065459bc
 warn_deprecation(
     deprecated_name="litestar.plugins.sqlalchemy",
     version="2.18.0",
     kind="import",
     removal_in="3.0.0",
     info="The 'litestar.plugins.sqlalchemy' module is deprecated. "
-<<<<<<< HEAD
          "Please import directly from 'advanced_alchemy.extensions.litestar' instead.",
-=======
-    "Please import directly from 'advanced_alchemy.extensions.litestar' instead.",
->>>>>>> 065459bc
 )
 
 __all__ = (
