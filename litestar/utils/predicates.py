--- conflicted
+++ resolved
@@ -47,14 +47,6 @@
     from litestar.types.protocols import DataclassProtocol
 
 try:
-<<<<<<< HEAD
-=======
-    import pydantic
-except ImportError:
-    pydantic = Empty  # type: ignore
-
-try:
->>>>>>> ff975b68
     import attrs
 except ImportError:
     attrs = Empty  # type: ignore
