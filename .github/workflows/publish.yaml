name: Latest Release

on:
  release:
    types: [published]
  workflow_dispatch:

jobs:
  test_minimal_app:
    name: Test Minimal Application with Base Dependencies
    runs-on: ubuntu-latest
    env:
      python_version: "3.12"
    steps:
      - name: Check out repository
        uses: actions/checkout@v4

      - name: Set up Python
        uses: actions/setup-python@v4
        with:
<<<<<<< HEAD
          python-version: "3.12"
          allow-prereleases: true
=======
          python-version: "3.11"

>>>>>>> df33c4f3
      - name: Install Poetry
        uses: snok/install-poetry@v1
        with:
          virtualenvs-create: true
          virtualenvs-in-project: true
          installer-parallel: true

      - name: Install App Dependencies
        run: poetry install --no-interaction --only main

      - name: Install Test Dependencies
        run: poetry run python -m pip install pytest pytest-asyncio httpx trio time-machine

      - name: Set pythonpath
        run: echo "PYTHONPATH=$PWD" >> $GITHUB_ENV

      - name: Test
        run: mv tests/examples/test_hello_world.py test_hello_world.py && poetry run pytest test_hello_world.py

  publish-release:
    runs-on: ubuntu-latest
    environment: release
    permissions:
      id-token: write
    steps:
      - name: Check out repository
<<<<<<< HEAD
        uses: actions/checkout@v3
      - name: Set up Python
        uses: actions/setup-python@v4
        with:
          python-version: "3.12"
          allow-prereleases: true
=======
        uses: actions/checkout@v4

      - name: Set up python 3.11
        uses: actions/setup-python@v4
        with:
          python-version: "3.11"

>>>>>>> df33c4f3
      - name: Install Poetry
        uses: snok/install-poetry@v1

      - name: Install dependencies
        run: poetry install --no-interaction --no-root --no-dev

      - name: build
        shell: bash
        run: poetry build

      - name: Publish package distributions to PyPI
        uses: pypa/gh-action-pypi-publish@release/v1<|MERGE_RESOLUTION|>--- conflicted
+++ resolved
@@ -18,13 +18,8 @@
       - name: Set up Python
         uses: actions/setup-python@v4
         with:
-<<<<<<< HEAD
           python-version: "3.12"
           allow-prereleases: true
-=======
-          python-version: "3.11"
-
->>>>>>> df33c4f3
       - name: Install Poetry
         uses: snok/install-poetry@v1
         with:
@@ -51,22 +46,12 @@
       id-token: write
     steps:
       - name: Check out repository
-<<<<<<< HEAD
-        uses: actions/checkout@v3
+        uses: actions/checkout@v4
       - name: Set up Python
         uses: actions/setup-python@v4
         with:
           python-version: "3.12"
           allow-prereleases: true
-=======
-        uses: actions/checkout@v4
-
-      - name: Set up python 3.11
-        uses: actions/setup-python@v4
-        with:
-          python-version: "3.11"
-
->>>>>>> df33c4f3
       - name: Install Poetry
         uses: snok/install-poetry@v1
 
