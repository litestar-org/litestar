--- conflicted
+++ resolved
@@ -82,19 +82,16 @@
         run: pdm run pyright
 
   test:
-    name: "test (${{ matrix.python-version }})"
+    name: "test (${{ matrix.python-version }}, pydantic@${{ matrix.pydantic-version }})"
     strategy:
       fail-fast: true
       matrix:
         python-version: ["3.8", "3.9", "3.10", "3.11", "3.12"]
+        pydantic-version: ["1", "2"]
     uses: ./.github/workflows/test.yml
     with:
-<<<<<<< HEAD
-      coverage: ${{ matrix.python-version == '3.12' }}
-=======
       coverage: ${{ (matrix.python-version == '3.12' || matrix.python-version == '3.8') && matrix.pydantic-version == '2' }}
       pydantic-version: ${{ matrix.pydantic-version }}
->>>>>>> ff975b68
       python-version: ${{ matrix.python-version }}
 
   test-platform-compat:
@@ -106,6 +103,7 @@
     uses: ./.github/workflows/test.yml
     with:
       python-version: "3.12"
+      pydantic-version: "2"
       os: ${{ matrix.os }}
       timeout: 15
 
