from __future__ import annotations

import sys
from contextlib import contextmanager
from typing import TYPE_CHECKING, TypeVar

from starlite.types import Empty, EmptyType

if TYPE_CHECKING:
    from typing import Any, AsyncGenerator, Generator

T = TypeVar("T")
D = TypeVar("D")

try:
    async_next = anext  # pyright: ignore
except NameError:  # pragma: no cover

    async def async_next(gen: AsyncGenerator[T, Any], default: D | EmptyType = Empty) -> T | D:  # type: ignore[misc]
        """Backwards compatibility shim for Python<3.10."""
        try:
            return await gen.__anext__()  # pylint: disable=C2801
        except StopAsyncIteration as exc:
            if default is not Empty:
                return default  # type: ignore[return-value]
            raise exc


@contextmanager
def py_38_safe_annotations(annotated: Any) -> Generator[Any, None, None]:
<<<<<<< HEAD
    """Ensure annotations that are backward compatible with Python 3.8.
=======
    """Ensure annotations are backward compatible with Python 3.8.
>>>>>>> 63dc30a3

    If detected python version is < 3.9, converts forward referenced annotations like `"A | B"` into `"Union[A, B]"`.

    On exit of the context manager, the original annotations are replaced.

    Args:
        annotated: something that has `__annotations__` attribute.

    Yields:
        ``annotated`` with patched `__annotations__` attribute if on python 3.8.
    """
    if sys.version_info < (3, 9):
        orig_annotations = getattr(annotated, "__annotations__", {})
        new_annotations = dict(orig_annotations)
        for k, v in orig_annotations.items():
            if isinstance(v, str) and "|" in v:
                new_annotations[k] = f"Union[{','.join(map(str.strip, v.split('|')))}]"
        annotated.__annotations__ = new_annotations
        yield
        annotated.__annotations__ = orig_annotations
    else:
        yield<|MERGE_RESOLUTION|>--- conflicted
+++ resolved
@@ -28,11 +28,7 @@
 
 @contextmanager
 def py_38_safe_annotations(annotated: Any) -> Generator[Any, None, None]:
-<<<<<<< HEAD
-    """Ensure annotations that are backward compatible with Python 3.8.
-=======
     """Ensure annotations are backward compatible with Python 3.8.
->>>>>>> 63dc30a3
 
     If detected python version is < 3.9, converts forward referenced annotations like `"A | B"` into `"Union[A, B]"`.
 
