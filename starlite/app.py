from __future__ import annotations

from datetime import date, datetime, time, timedelta
from functools import partial
from pathlib import Path
from typing import TYPE_CHECKING, Any, Mapping, Sequence, cast

from pydantic_openapi_schema import construct_open_api_with_schema_class
from typing_extensions import Self, TypedDict

from starlite._asgi import ASGIRouter
from starlite._asgi.utils import get_route_handlers, wrap_in_exception_handler
from starlite._openapi.path_item import create_path_item
from starlite._signature import create_signature_model
from starlite.cache.config import CacheConfig
from starlite.config.allowed_hosts import AllowedHostsConfig
from starlite.config.app import AppConfig
from starlite.connection import Request, WebSocket
from starlite.datastructures.state import State
from starlite.events.emitter import BaseEventEmitterBackend, SimpleEventEmitter
from starlite.exceptions import (
    ImproperlyConfiguredException,
    NoRouteMatchFoundException,
)
from starlite.handlers.http_handlers import HTTPRouteHandler
from starlite.logging.config import LoggingConfig, get_logger_placeholder
from starlite.middleware.cors import CORSMiddleware
from starlite.openapi.config import OpenAPIConfig
from starlite.plugins import (
    InitPluginProtocol,
    OpenAPISchemaPluginProtocol,
    SerializationPluginProtocol,
)
from starlite.router import Router
from starlite.routes import ASGIRoute, HTTPRoute, WebSocketRoute
from starlite.static_files.base import StaticFiles
from starlite.types import Empty
from starlite.types.internal_types import PathParameterDefinition
from starlite.utils import (
    as_async_callable_list,
    async_partial,
    is_async_callable,
    join_paths,
    unique,
)
from starlite.utils.dataclass import extract_dataclass_fields

__all__ = ("HandlerIndex", "Starlite")


if TYPE_CHECKING:
    from pydantic_openapi_schema.v3_1_0 import SecurityRequirement
    from pydantic_openapi_schema.v3_1_0.open_api import OpenAPI

    from starlite.handlers.base import BaseRouteHandler

    from starlite.config.compression import CompressionConfig
    from starlite.config.cors import CORSConfig
    from starlite.config.csrf import CSRFConfig
    from starlite.datastructures import CacheControlHeader, ETag, ResponseHeader
    from starlite.dto import AbstractDTO
    from starlite.events.listener import EventListener

    from starlite.logging.config import BaseLoggingConfig
    from starlite.plugins import PluginProtocol
    from starlite.static_files.config import StaticFilesConfig
    from starlite.template.config import TemplateConfig
    from starlite.types import AnyCallable
    from starlite.types import (
        AfterExceptionHookHandler,
        AfterRequestHookHandler,
        AfterResponseHookHandler,
        ASGIApp,
        BeforeMessageSendHookHandler,
        BeforeRequestHookHandler,
        ControllerRouterHandler,
        Dependencies,
        EmptyType,
        ExceptionHandlersMap,
        GetLogger,
        Guard,
        InitialStateType,
        LifeSpanHandler,
        LifeSpanHookHandler,
        LifeSpanReceive,
        LifeSpanScope,
        LifeSpanSend,
        Logger,
        Message,
        Middleware,
        OnAppInitHandler,
        OptionalSequence,
        ParametersMap,
        Receive,
        ResponseCookies,
        ResponseType,
        RouteHandlerType,
        Scope,
        Send,
        TypeEncodersMap,
    )

DEFAULT_OPENAPI_CONFIG = OpenAPIConfig(title="Starlite API", version="1.0.0")
"""The default OpenAPI config used if not configuration is explicitly passed to the
:class:`Starlite <.app.Starlite>` instance constructor.
"""
DEFAULT_CACHE_CONFIG = CacheConfig()
"""The default cache config used if not configuration is explicitly passed to the
:class:`Starlite <.app.Starlite>` instance constructor.
"""


class HandlerIndex(TypedDict):
    """Map route handler names to a mapping of paths + route handler.

    It's returned from the 'get_handler_index_by_name' utility method.
    """

    paths: list[str]
    """Full route paths to the route handler."""
    handler: RouteHandlerType
    """Route handler instance."""
    identifier: str
    """Unique identifier of the handler.

    Either equal to :attr`__name__ <obj.__name__>` attribute or ``__str__`` value of the handler.
    """


class Starlite(Router):
    """The Starlite application.

    ``Starlite`` is the root level of the app - it has the base path of ``/`` and all root level Controllers, Routers
    and Route Handlers should be registered on it.
    """

    __slots__ = (
        "_openapi_schema",
        "after_exception",
        "after_shutdown",
        "after_startup",
        "allowed_hosts",
        "asgi_handler",
        "asgi_router",
        "before_send",
        "before_shutdown",
        "before_startup",
        "cache",
        "compression_config",
        "cors_config",
        "csrf_config",
        "debug",
        "event_emitter",
        "get_logger",
        "logger",
        "logging_config",
        "multipart_form_part_limit",
        "on_shutdown",
        "on_startup",
        "openapi_config",
        "request_class",
        "route_map",
        "serialization_plugins",
        "openapi_schema_plugins",
        "state",
        "static_files_config",
        "template_engine",
        "websocket_class",
    )

    def __init__(
        self,
        route_handlers: OptionalSequence[ControllerRouterHandler] = None,
        after_exception: OptionalSequence[AfterExceptionHookHandler] = None,
        after_request: AfterRequestHookHandler | None = None,
        after_response: AfterResponseHookHandler | None = None,
        after_shutdown: OptionalSequence[LifeSpanHookHandler] = None,
        after_startup: OptionalSequence[LifeSpanHookHandler] = None,
        allowed_hosts: Sequence[str] | AllowedHostsConfig | None = None,
        before_request: BeforeRequestHookHandler | None = None,
        before_send: OptionalSequence[BeforeMessageSendHookHandler] = None,
        before_shutdown: OptionalSequence[LifeSpanHookHandler] = None,
        before_startup: OptionalSequence[LifeSpanHookHandler] = None,
        cache_config: CacheConfig = DEFAULT_CACHE_CONFIG,
        cache_control: CacheControlHeader | None = None,
        compression_config: CompressionConfig | None = None,
        cors_config: CORSConfig | None = None,
        csrf_config: CSRFConfig | None = None,
        data_dto: type[AbstractDTO] | None | EmptyType = Empty,
        debug: bool = False,
        dependencies: Dependencies | None = None,
        etag: ETag | None = None,
        event_emitter_backend: type[BaseEventEmitterBackend] = SimpleEventEmitter,
        exception_handlers: ExceptionHandlersMap | None = None,
        guards: OptionalSequence[Guard] = None,
        initial_state: InitialStateType | None = None,
        listeners: OptionalSequence[EventListener] = None,
        logging_config: BaseLoggingConfig | EmptyType | None = Empty,
        middleware: OptionalSequence[Middleware] = None,
        multipart_form_part_limit: int = 1000,
        on_app_init: OptionalSequence[OnAppInitHandler] = None,
        on_shutdown: OptionalSequence[LifeSpanHandler] = None,
        on_startup: OptionalSequence[LifeSpanHandler] = None,
        openapi_config: OpenAPIConfig | None = DEFAULT_OPENAPI_CONFIG,
        opt: Mapping[str, Any] | None = None,
        parameters: ParametersMap | None = None,
        plugins: OptionalSequence[PluginProtocol] = None,
        request_class: type[Request] | None = None,
        response_class: ResponseType | None = None,
        response_cookies: ResponseCookies | None = None,
        response_headers: OptionalSequence[ResponseHeader] = None,
        return_dto: type[AbstractDTO] | None | EmptyType = Empty,
        security: OptionalSequence[SecurityRequirement] = None,
        static_files_config: OptionalSequence[StaticFilesConfig] = None,
        tags: Sequence[str] | None = None,
        template_config: TemplateConfig | None = None,
        type_encoders: TypeEncodersMap | None = None,
        websocket_class: type[WebSocket] | None = None,
    ) -> None:
        """Initialize a ``Starlite`` application.

        Args:
            after_exception: A sequence of :class:`exception hook handlers <.types.AfterExceptionHookHandler>`. This
                hook is called after an exception occurs. In difference to exception handlers, it is not meant to
                return a response - only to process the exception (e.g. log it, send it to Sentry etc.).
            after_request: A sync or async function executed after the route handler function returned and the response
                object has been resolved. Receives the response object.
            after_response: A sync or async function called after the response has been awaited. It receives the
                :class:`Request <.connection.Request>` object and should not return any values.
            after_shutdown: A sequence of :class:`life-span hook handlers <.types.LifeSpanHookHandler>`. Called during
                the ASGI shutdown, after all callables in the 'on_shutdown' list have been called.
            after_startup: A sequence of :class:`life-span hook handlers <.types.LifeSpanHookHandler>`. Called during
                the ASGI startup, after all callables in the 'on_startup' list have been called.
            allowed_hosts: A sequence of allowed hosts, or an
                :class:`AllowedHostsConfig <.config.allowed_hosts.AllowedHostsConfig>` instance. Enables the builtin
                allowed hosts middleware.
            before_request: A sync or async function called immediately before calling the route handler. Receives the
                :class:`Request <.connection.Request>` instance and any non-``None`` return value is used for the
                response, bypassing the route handler.
            before_send: A sequence of :class:`before send hook handlers <.types.BeforeMessageSendHookHandler>`. Called
                when the ASGI send function is called.
            before_shutdown: A sequence of :class:`life-span hook handlers <.types.LifeSpanHookHandler>`. Called during
                the ASGI shutdown, before any 'on_shutdown' hooks are called.
            before_startup: A sequence of :class:`life-span hook handlers <.types.LifeSpanHookHandler>`. Called during
                the ASGI startup, before any 'on_startup' hooks are called.
            cache_config: Configures caching behavior of the application.
            cache_control: A ``cache-control`` header of type
                :class:`CacheControlHeader <starlite.datastructures.CacheControlHeader>` to add to route handlers of
                this app. Can be overridden by route handlers.
            compression_config: Configures compression behaviour of the application, this enabled a builtin or user
                defined Compression middleware.
<<<<<<< HEAD
            cors_config: If set this enables the builtin CORS middleware.
            csrf_config: If set this enables the builtin CSRF middleware.
            data_dto: DTO type to use for deserializing and validating inbound request data.
=======
            cors_config: If set, configures :class:`CORSMiddleware <.middleware.cors.CORSMiddleware>`.
            csrf_config: If set, configures :class:`CSRFMiddleware <.middleware.csrf.CSRFMiddleware>`.
>>>>>>> 104edd80
            debug: If ``True``, app errors rendered as HTML with a stack trace.
            dependencies: A string keyed mapping of dependency :class:`Providers <.di.Provide>`.
            etag: An ``etag`` header of type :class:`ETag <.datastructures.ETag>` to add to route handlers of this app.
                Can be overridden by route handlers.
            event_emitter_backend: A subclass of
                :class:`BaseEventEmitterBackend <.events.emitter.BaseEventEmitterBackend>`.
            exception_handlers: A mapping of status codes and/or exception types to handler functions.
            guards: A sequence of :class:`Guard <.types.Guard>` callables.
            initial_state: An object from which to initialize the app state.
            listeners: A sequence of :class:`EventListener <.events.listener.EventListener>`.
            logging_config: A subclass of :class:`BaseLoggingConfig <.logging.config.BaseLoggingConfig>`.
            middleware: A sequence of :class:`Middleware <.types.Middleware>`.
            multipart_form_part_limit: The maximal number of allowed parts in a multipart/formdata request. This limit
                is intended to protect from DoS attacks.
            on_app_init: A sequence of :class:`OnAppInitHandler <.types.OnAppInitHandler>` instances. Handlers receive
                an instance of :class:`AppConfig <.config.app.AppConfig>` that will have been initially populated with
                the parameters passed to :class:`Starlite <starlite.app.Starlite>`, and must return an instance of same.
                If more than one handler is registered they are called in the order they are provided.
            on_shutdown: A sequence of :class:`LifeSpanHandler <.types.LifeSpanHandler>` called during application
                shutdown.
            on_startup: A sequence of :class:`LifeSpanHandler <starlite.types.LifeSpanHandler>` called during
                application startup.
            openapi_config: Defaults to :attr:`DEFAULT_OPENAPI_CONFIG`
            opt: A string keyed mapping of arbitrary values that can be accessed in :class:`Guards <.types.Guard>` or
                wherever you have access to :class:`Request <starlite.connection.request.Request>` or
                :class:`ASGI Scope <.types.Scope>`.
            parameters: A mapping of :class:`Parameter <.params.Parameter>` definitions available to all application
                paths.
            plugins: Sequence of plugins.
<<<<<<< HEAD
            request_class: An optional subclass of :class:`Request <starlite.connection.request.Request>` to use for
                http connections.
            response_class: A custom subclass of [starlite.response.Response] to be used as the app's default response.
            response_cookies: A sequence of [Cookie](starlite.datastructures.Cookie] instances.
            response_headers: A string keyed mapping of :class:`ResponseHeader <starlite.datastructures.ResponseHeader>`
                instances.
            return_dto: DTO type to use for deserializing and validating inbound request data.
=======
            request_class: An optional subclass of :class:`Request <.connection.Request>` to use for http connections.
            response_class: A custom subclass of :class:`Response <.response.Response>` to be used as the app's default
                response.
            response_cookies: A sequence of :class:`Cookie <.datastructures.Cookie>`.
            response_headers: A string keyed mapping of :class:`ResponseHeader <.datastructures.ResponseHeader>`
>>>>>>> 104edd80
            route_handlers: A sequence of route handlers, which can include instances of
                :class:`Router <.router.Router>`, subclasses of :class:`Controller <.controller.Controller>` or any
                callable decorated by the route handler decorators.
            security: A sequence of dicts that will be added to the schema of all route handlers in the application.
                See
                :data:`SecurityRequirement <pydantic_openapi_schema.v3_1_0.security_requirement.SecurityRequirement>`
                for details.
            static_files_config: A sequence of :class:`StaticFilesConfig <.static_files.StaticFilesConfig>`
            tags: A sequence of string tags that will be appended to the schema of all route handlers under the
                application.
            template_config: An instance of :class:`TemplateConfig <.template.TemplateConfig>`
            type_encoders: A mapping of types to callables that transform them into types supported for serialization.
            websocket_class: An optional subclass of :class:`WebSocket <.connection.WebSocket>` to use for websocket
                connections.
        """
        self._openapi_schema: OpenAPI | None = None
        self.get_logger: GetLogger = get_logger_placeholder
        self.logger: Logger | None = None
        self.routes: list[HTTPRoute | ASGIRoute | WebSocketRoute] = []
        self.asgi_router = ASGIRouter(app=self)

        if logging_config is Empty:
            logging_config = LoggingConfig()

        config = AppConfig(
            after_exception=list(after_exception or []),
            after_request=after_request,
            after_response=after_response,
            after_shutdown=list(after_shutdown or []),
            after_startup=list(after_startup or []),
            allowed_hosts=allowed_hosts if isinstance(allowed_hosts, AllowedHostsConfig) else list(allowed_hosts or []),
            before_request=before_request,
            before_send=list(before_send or []),
            before_shutdown=list(before_shutdown or []),
            before_startup=list(before_startup or []),
            cache_config=cache_config,
            cache_control=cache_control,
            compression_config=compression_config,
            cors_config=cors_config,
            csrf_config=csrf_config,
            data_dto=data_dto,
            debug=debug,
            dependencies=dict(dependencies or {}),
            etag=etag,
            event_emitter_backend=event_emitter_backend,
            exception_handlers=exception_handlers or {},
            guards=list(guards or []),
            initial_state=dict(initial_state or {}),
            listeners=list(listeners or []),
            logging_config=cast("BaseLoggingConfig | None", logging_config),
            middleware=list(middleware or []),
            multipart_form_part_limit=multipart_form_part_limit,
            on_shutdown=list(on_shutdown or []),
            on_startup=list(on_startup or []),
            openapi_config=openapi_config,
            opt=dict(opt or {}),
            parameters=parameters or {},
            plugins=list(plugins or []),
            request_class=request_class,
            response_class=response_class,
            response_cookies=response_cookies or [],
            response_headers=response_headers or [],
            return_dto=return_dto,
            route_handlers=list(route_handlers) if route_handlers is not None else [],
            security=list(security or []),
            static_files_config=list(static_files_config or []),
            tags=list(tags or []),
            template_config=template_config,
            type_encoders=type_encoders,
            websocket_class=websocket_class,
        )
        for handler in on_app_init or []:
            config = handler(config)

        self.allowed_hosts = cast("AllowedHostsConfig | None", config.allowed_hosts)
        self.after_exception = as_async_callable_list(config.after_exception)
        self.after_shutdown = as_async_callable_list(config.after_shutdown)
        self.after_startup = as_async_callable_list(config.after_startup)
        self.before_send = as_async_callable_list(config.before_send)
        self.before_shutdown = as_async_callable_list(config.before_shutdown)
        self.before_startup = as_async_callable_list(config.before_startup)
        self.cache = config.cache_config.to_cache()
        self.compression_config = config.compression_config
        self.cors_config = config.cors_config
        self.csrf_config = config.csrf_config
        self.debug = config.debug
        self.logging_config = config.logging_config
        self.on_shutdown = config.on_shutdown
        self.on_startup = config.on_startup
        self.openapi_config = config.openapi_config
        self.serialization_plugins = [p for p in config.plugins if isinstance(p, SerializationPluginProtocol)]
        self.openapi_schema_plugins = [p for p in config.plugins if isinstance(p, OpenAPISchemaPluginProtocol)]
        self.request_class = config.request_class or Request
        self.state = State(config.initial_state, deep_copy=True)
        self.static_files_config = config.static_files_config
        self.template_engine = config.template_config.engine_instance if config.template_config else None
        self.websocket_class = config.websocket_class or WebSocket
        self.event_emitter = config.event_emitter_backend(listeners=config.listeners)
        self.multipart_form_part_limit = config.multipart_form_part_limit

        super().__init__(
            after_request=config.after_request,
            after_response=config.after_response,
            before_request=config.before_request,
            cache_control=config.cache_control,
            data_dto=config.data_dto,
            dependencies=config.dependencies,
            etag=config.etag,
            exception_handlers=config.exception_handlers,
            guards=config.guards,
            middleware=config.middleware,
            opt=config.opt,
            parameters=config.parameters,
            path="",
            response_class=config.response_class,
            response_cookies=config.response_cookies,
            response_headers=config.response_headers,
            return_dto=config.return_dto,
            # route handlers are registered below
            route_handlers=[],
            security=config.security,
            tags=config.tags,
            type_encoders=config.type_encoders,
        )

        for plugin in (p for p in config.plugins if isinstance(p, InitPluginProtocol)):
            plugin.on_app_init(app=self)

        for route_handler in config.route_handlers:
            self.register(route_handler)

        if self.debug and isinstance(self.logging_config, LoggingConfig):
            self.logging_config.loggers["starlite"]["level"] = "DEBUG"

        if self.logging_config:
            self.get_logger = self.logging_config.configure()
            self.logger = self.get_logger("starlite")

        if self.openapi_config:
            self.register(self.openapi_config.openapi_controller)

        for static_config in self.static_files_config:
            self.register(static_config.to_static_files_app())

        self.asgi_handler = self._create_asgi_handler()

    async def __call__(
        self,
        scope: Scope | LifeSpanScope,
        receive: Receive | LifeSpanReceive,
        send: Send | LifeSpanSend,
    ) -> None:
        """Application entry point.

        Lifespan events (startup / shutdown) are sent to the lifespan handler, otherwise the ASGI handler is used

        Args:
            scope: The ASGI connection scope.
            receive: The ASGI receive function.
            send: The ASGI send function.

        Returns:
            None
        """
        scope["app"] = self
        if scope["type"] == "lifespan":
            await self.asgi_router.lifespan(receive=receive, send=send)  # type: ignore[arg-type]
            return
        scope["state"] = {}
        await self.asgi_handler(scope, receive, self._wrap_send(send=send, scope=scope))  # type: ignore[arg-type]

    @property
    def openapi_schema(self) -> OpenAPI | None:
        """Access  the OpenAPI schema of the application.

        Returns:
            The :class:`OpenAPI`
            <pydantic_openapi_schema.open_api.OpenAPI> instance of the
            application's.
        """
        if self.openapi_config and not self._openapi_schema:
            self._openapi_schema = self.openapi_config.to_openapi_schema()
            self.update_openapi_schema()
        return self._openapi_schema

    @classmethod
    def from_config(cls, config: AppConfig) -> Self:
        """Initialize a ``Starlite`` application from a configuration instance.

        Args:
            config: An instance of :class:`AppConfig` <.config.AppConfig>

        Returns:
            An instance of ``Starlite`` application.
        """
        return cls(**dict(extract_dataclass_fields(config)))

    def register(self, value: ControllerRouterHandler) -> None:  # type: ignore[override]
        """Register a route handler on the app.

        This method can be used to dynamically add endpoints to an application.

        Args:
            value: An instance of :class:`Router <.router.Router>`, a subclass of
                :class:`Controller <.controller.Controller>` or any function decorated by the route handler decorators.

        Returns:
            None
        """
        routes = super().register(value=value)

        for route in routes:
            route_handlers = get_route_handlers(route)

            for route_handler in route_handlers:
                self._create_handler_signature_model(route_handler=route_handler)
                self._set_runtime_callables(route_handler=route_handler)
                route_handler.resolve_guards()
                route_handler.resolve_middleware()
                route_handler.resolve_opts()

                if isinstance(route_handler, HTTPRouteHandler):
                    route_handler.resolve_before_request()
                    route_handler.resolve_after_response()
                    route_handler.resolve_response_handler()

            if isinstance(route, HTTPRoute):
                route.create_handler_map()

            elif isinstance(route, WebSocketRoute):
                route.handler_parameter_model = route.create_handler_kwargs_model(route.route_handler)

        self.asgi_router.construct_routing_trie()

        if self._openapi_schema is not None:
            self.update_openapi_schema()

    def get_handler_index_by_name(self, name: str) -> HandlerIndex | None:
        """Receives a route handler name and returns an optional dictionary containing the route handler instance and
        list of paths sorted lexically.

        Examples:
            .. code-block: python

                from starlite import Starlite, get

                @get("/", name="my-handler")
                def handler() -> None:
                    pass

                app = Starlite(route_handlers=[handler])

                handler_index = app.get_handler_index_by_name("my-handler")

                # { "paths": ["/"], "handler" ... }

        Args:
            name: A route handler unique name.

        Returns:
            A :class:`HandlerIndex <.app.HandlerIndex>` instance or ``None``.
        """
        handler = self.asgi_router.route_handler_index.get(name)
        if not handler:
            return None

        identifier = handler.name or str(handler)
        routes = self.asgi_router.route_mapping[identifier]
        paths = sorted(unique([route.path for route in routes]))

        return HandlerIndex(handler=handler, paths=paths, identifier=identifier)

    def route_reverse(self, name: str, **path_parameters: Any) -> str:
        """Receives a route handler name, path parameter values and returns url path to the handler with filled path
        parameters.

        Examples:
            .. code-block: python

                from starlite import Starlite, get

                @get("/group/{group_id:int}/user/{user_id:int}", name="get_membership_details")
                def get_membership_details(group_id: int, user_id: int) -> None:
                    pass

                app = Starlite(route_handlers=[get_membership_details])

                path = app.route_reverse("get_membership_details", user_id=100, group_id=10)

                # /group/10/user/100

        Args:
            name: A route handler unique name.
            **path_parameters: Actual values for path parameters in the route.

        Raises:
            NoRouteMatchFoundException: If route with 'name' does not exist, path parameters are missing in
                ``**path_parameters or have wrong type``.

        Returns:
            A fully formatted url path.
        """
        handler_index = self.get_handler_index_by_name(name)
        if handler_index is None:
            raise NoRouteMatchFoundException(f"Route {name} can not be found")

        allow_str_instead = {datetime, date, time, timedelta, float, Path}
        output: list[str] = []

        routes = sorted(
            self.asgi_router.route_mapping[handler_index["identifier"]],
            key=lambda r: len(r.path_parameters),
            reverse=True,
        )
        passed_parameters = set(path_parameters.keys())

        selected_route = routes[-1]
        for route in routes:
            if passed_parameters.issuperset({param.name for param in route.path_parameters}):
                selected_route = route
                break

        for component in selected_route.path_components:
            if isinstance(component, PathParameterDefinition):
                val = path_parameters.get(component.name)
                if not (
                    isinstance(val, component.type) or (component.type in allow_str_instead and isinstance(val, str))
                ):
                    raise NoRouteMatchFoundException(
                        f"Received type for path parameter {component.name} doesn't match declared type {component.type}"
                    )
                output.append(str(val))
            else:
                output.append(component)

        return join_paths(output)

    def url_for_static_asset(self, name: str, file_path: str) -> str:
        """Receives a static files handler name, an asset file path and returns resolved url path to the asset.

        Examples:
            .. code-block: python

                from starlite import Starlite
                from starlite.config.static_files import StaticFilesConfig

                app = Starlite(
                    static_files_config=[StaticFilesConfig(directories=["css"], path="/static/css")]
                )

                path = app.url_for_static_asset("css", "main.css")

                # /static/css/main.css

        Args:
            name: A static handler unique name.
            file_path: a string containing path to an asset.

        Raises:
            NoRouteMatchFoundException: If static files handler with ``name`` does not exist.

        Returns:
            A url path to the asset.
        """

        handler_index = self.get_handler_index_by_name(name)
        if handler_index is None:
            raise NoRouteMatchFoundException(f"Static handler {name} can not be found")

        handler_fn = cast("AnyCallable", handler_index["handler"].fn.value)
        if not isinstance(handler_fn, StaticFiles):
            raise NoRouteMatchFoundException(f"Handler with name {name} is not a static files handler")

        return join_paths([handler_index["paths"][0], file_path])  # type: ignore[unreachable]

    @property
    def route_handler_method_view(self) -> dict[str, list[str]]:
        """Map route handlers to paths.

        Returns:
            A dictionary of router handlers and lists of paths as strings
        """
        route_map: dict[str, list[str]] = {}
        for handler, routes in self.asgi_router.route_mapping.items():
            route_map[handler] = [route.path for route in routes]

        return route_map

    def _create_asgi_handler(self) -> ASGIApp:
        """Create an ASGIApp that wraps the ASGI router inside an exception handler.

        If CORS or TrustedHost configs are provided to the constructor, they will wrap the router as well.
        """
        asgi_handler: ASGIApp = self.asgi_router
        if self.cors_config:
            asgi_handler = CORSMiddleware(app=asgi_handler, config=self.cors_config)

        return wrap_in_exception_handler(
            debug=self.debug, app=asgi_handler, exception_handlers=self.exception_handlers or {}
        )

    @staticmethod
    def _set_runtime_callables(route_handler: BaseRouteHandler) -> None:
        """Optimize the ``route_handler.fn`` and any ``provider.dependency`` callables for runtime by doing the following:

        1. ensure that the ``self`` argument is preserved by binding it using partial.
        2. ensure sync functions are wrapped in AsyncCallable for sync_to_thread handlers.

        Args:
            route_handler: A route handler to process.

        Returns:
            None
        """
        from starlite.controller import Controller

        if isinstance(route_handler.owner, Controller) and not hasattr(route_handler.fn.value, "func"):
            route_handler.fn.value = partial(route_handler.fn.value, route_handler.owner)

        if isinstance(route_handler, HTTPRouteHandler):
            route_handler.has_sync_callable = False
            if not is_async_callable(route_handler.fn.value):
                if route_handler.sync_to_thread:
                    route_handler.fn.value = async_partial(route_handler.fn.value)
                else:
                    route_handler.has_sync_callable = True

        for provider in route_handler.resolve_dependencies().values():
            if not is_async_callable(provider.dependency.value):
                provider.has_sync_callable = False
                if provider.sync_to_thread:
                    provider.dependency.value = async_partial(provider.dependency.value)
                else:
                    provider.has_sync_callable = True

    def _create_handler_signature_model(self, route_handler: BaseRouteHandler) -> None:
        """Create function signature models for all route handler functions and provider dependencies."""
        if not route_handler.signature_model:
            route_handler.signature_model = create_signature_model(
                fn=cast("AnyCallable", route_handler.fn.value),
                plugins=self.serialization_plugins,
                dependency_name_set=route_handler.dependency_name_set,
                data_dto=route_handler.resolve_data_dto() if isinstance(route_handler, HTTPRouteHandler) else None,
                return_dto=route_handler.resolve_return_dto() if isinstance(route_handler, HTTPRouteHandler) else None,
            )

        for provider in route_handler.resolve_dependencies().values():
            if not getattr(provider, "signature_model", None):
                provider.signature_model = create_signature_model(
                    fn=provider.dependency.value,
                    plugins=self.serialization_plugins,
                    dependency_name_set=route_handler.dependency_name_set,
                )

    def _wrap_send(self, send: Send, scope: Scope) -> Send:
        """Wrap the ASGI send and handles any 'before send' hooks.

        Args:
            send: The ASGI send function.
            scope: The ASGI scope.

        Returns:
            An ASGI send function.
        """
        if self.before_send:

            async def wrapped_send(message: "Message") -> None:
                for hook in self.before_send:
                    if hook.num_expected_args > 2:
                        await hook(message, self.state, scope)
                    else:
                        await hook(message, self.state)
                await send(message)

            return wrapped_send
        return send

    def update_openapi_schema(self) -> None:
        """Update the OpenAPI schema to reflect the route handlers registered on the app.

        Returns:
            None
        """
        if not self.openapi_config or not self._openapi_schema or self._openapi_schema.paths is None:
            raise ImproperlyConfiguredException("Cannot generate OpenAPI schema without initializing an OpenAPIConfig")

        operation_ids: list[str] = []

        for route in self.routes:
            if (
                isinstance(route, HTTPRoute)
                and any(route_handler.include_in_schema for route_handler, _ in route.route_handler_map.values())
                and (route.path_format or "/") not in self._openapi_schema.paths
            ):
                path_item, created_operation_ids = create_path_item(
                    route=route,
                    create_examples=self.openapi_config.create_examples,
                    plugins=self.openapi_schema_plugins,
                    use_handler_docstrings=self.openapi_config.use_handler_docstrings,
                    operation_id_creator=self.openapi_config.operation_id_creator,
                )
                self._openapi_schema.paths[route.path_format or "/"] = path_item

                for operation_id in created_operation_ids:
                    if operation_id in operation_ids:
                        raise ImproperlyConfiguredException(
                            f"operation_ids must be unique, "
                            f"please ensure the value of 'operation_id' is either not set or unique for {operation_id}"
                        )
                    operation_ids.append(operation_id)

        self._openapi_schema = construct_open_api_with_schema_class(
            open_api_schema=self._openapi_schema, by_alias=self.openapi_config.by_alias
        )

    async def emit(self, event_id: str, *args: Any, **kwargs: Any) -> None:
        """Emit an event to all attached listeners.

        Args:
            event_id: The ID of the event to emit, e.g ``my_event``.
            args: args to pass to the listener(s).
            kwargs: kwargs to pass to the listener(s)

        Returns:
            None
        """
        await self.event_emitter.emit(event_id, *args, **kwargs)<|MERGE_RESOLUTION|>--- conflicted
+++ resolved
@@ -249,14 +249,9 @@
                 this app. Can be overridden by route handlers.
             compression_config: Configures compression behaviour of the application, this enabled a builtin or user
                 defined Compression middleware.
-<<<<<<< HEAD
-            cors_config: If set this enables the builtin CORS middleware.
-            csrf_config: If set this enables the builtin CSRF middleware.
-            data_dto: DTO type to use for deserializing and validating inbound request data.
-=======
             cors_config: If set, configures :class:`CORSMiddleware <.middleware.cors.CORSMiddleware>`.
             csrf_config: If set, configures :class:`CSRFMiddleware <.middleware.csrf.CSRFMiddleware>`.
->>>>>>> 104edd80
+            data_dto: DTO type to use for deserializing and validating inbound request data.
             debug: If ``True``, app errors rendered as HTML with a stack trace.
             dependencies: A string keyed mapping of dependency :class:`Providers <.di.Provide>`.
             etag: An ``etag`` header of type :class:`ETag <.datastructures.ETag>` to add to route handlers of this app.
@@ -286,21 +281,12 @@
             parameters: A mapping of :class:`Parameter <.params.Parameter>` definitions available to all application
                 paths.
             plugins: Sequence of plugins.
-<<<<<<< HEAD
-            request_class: An optional subclass of :class:`Request <starlite.connection.request.Request>` to use for
-                http connections.
-            response_class: A custom subclass of [starlite.response.Response] to be used as the app's default response.
-            response_cookies: A sequence of [Cookie](starlite.datastructures.Cookie] instances.
-            response_headers: A string keyed mapping of :class:`ResponseHeader <starlite.datastructures.ResponseHeader>`
-                instances.
-            return_dto: DTO type to use for deserializing and validating inbound request data.
-=======
             request_class: An optional subclass of :class:`Request <.connection.Request>` to use for http connections.
             response_class: A custom subclass of :class:`Response <.response.Response>` to be used as the app's default
                 response.
             response_cookies: A sequence of :class:`Cookie <.datastructures.Cookie>`.
             response_headers: A string keyed mapping of :class:`ResponseHeader <.datastructures.ResponseHeader>`
->>>>>>> 104edd80
+            return_dto: DTO type to use for deserializing and validating inbound request data.
             route_handlers: A sequence of route handlers, which can include instances of
                 :class:`Router <.router.Router>`, subclasses of :class:`Controller <.controller.Controller>` or any
                 callable decorated by the route handler decorators.
