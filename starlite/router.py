--- conflicted
+++ resolved
@@ -12,33 +12,8 @@
 from starlite.handlers.http_handlers import HTTPRouteHandler
 from starlite.handlers.websocket_handlers import WebsocketRouteHandler
 from starlite.routes import ASGIRoute, HTTPRoute, WebSocketRoute
-<<<<<<< HEAD
-from starlite.types import (
-    AfterRequestHookHandler,
-    AfterResponseHookHandler,
-    BeforeRequestHookHandler,
-    ControllerRouterHandler,
-    Empty,
-    ExceptionHandlersMap,
-    Guard,
-    Middleware,
-    ParametersMap,
-    ResponseCookies,
-    ResponseType,
-    RouteHandlerMapItem,
-    RouteHandlerType,
-    TypeEncodersMap,
-)
-from starlite.utils import (
-    find_index,
-    is_class_and_subclass,
-    join_paths,
-    normalize_path,
-    unique,
-)
-=======
+from starlite.types import Empty
 from starlite.utils import find_index, is_class_and_subclass, join_paths, normalize_path, unique
->>>>>>> 104edd80
 from starlite.utils.sync import AsyncCallable
 
 __all__ = ("Router",)
@@ -51,14 +26,12 @@
     from starlite.di import Provide
     from starlite.dto import AbstractDTO
     from starlite.routes import BaseRoute
-<<<<<<< HEAD
-    from starlite.types import EmptyType
-=======
     from starlite.types import (
         AfterRequestHookHandler,
         AfterResponseHookHandler,
         BeforeRequestHookHandler,
         ControllerRouterHandler,
+        EmptyType,
         ExceptionHandlersMap,
         Guard,
         Middleware,
@@ -69,7 +42,6 @@
         RouteHandlerType,
         TypeEncodersMap,
     )
->>>>>>> 104edd80
     from starlite.types.composite_types import ResponseHeaders
 
 
@@ -144,14 +116,9 @@
             cache_control: A ``cache-control`` header of type
                 :class:`CacheControlHeader <.datastructures.CacheControlHeader>` to add to route handlers of
                 this router. Can be overridden by route handlers.
-<<<<<<< HEAD
             data_dto: DTO type to use for deserializing and validating inbound request data.
-            dependencies: A string keyed mapping of dependency :class:`Provider <starlite.datastructures.Provide>` instances.
-            etag: An ``etag`` header of type :class:`ETag <datastructures.ETag>` to add to route handlers of this app.
-=======
             dependencies: A string keyed mapping of dependency :class:`Provide <.di.Provide>` instances.
             etag: An ``etag`` header of type :class:`ETag <.datastructures.ETag>` to add to route handlers of this app.
->>>>>>> 104edd80
             exception_handlers: A mapping of status codes and/or exception types to handler functions.
             guards: A sequence of :data:`Guard <.types.Guard>` callables.
             middleware: A sequence of :data:`Middleware <.types.Middleware>`.
