<<<<<<< HEAD
from enum import Enum
from typing import (
    TYPE_CHECKING,
    AbstractSet,
    Any,
    Callable,
    Dict,
    List,
    Mapping,
    Optional,
    Tuple,
    Union,
)
=======
from typing import TYPE_CHECKING, Any, Callable, Dict, List, Optional, Tuple, Union
>>>>>>> 69b52a6d
from urllib.parse import urlencode

from openapi_schema_pydantic.v3.v3_1_0.contact import Contact
from openapi_schema_pydantic.v3.v3_1_0.external_documentation import (
    ExternalDocumentation,
)
from openapi_schema_pydantic.v3.v3_1_0.info import Info
from openapi_schema_pydantic.v3.v3_1_0.license import License
from openapi_schema_pydantic.v3.v3_1_0.open_api import OpenAPI
from openapi_schema_pydantic.v3.v3_1_0.path_item import PathItem
from openapi_schema_pydantic.v3.v3_1_0.reference import Reference
from openapi_schema_pydantic.v3.v3_1_0.security_requirement import SecurityRequirement
from openapi_schema_pydantic.v3.v3_1_0.server import Server
from openapi_schema_pydantic.v3.v3_1_0.tag import Tag
from pydantic import AnyUrl, BaseModel, DirectoryPath, constr
from typing_extensions import Type

from starlite.cache import CacheBackendProtocol, SimpleCacheBackend
from starlite.openapi.controller import OpenAPIController
from starlite.template import TemplateEngineProtocol
from starlite.types import CacheKeyBuilder

if TYPE_CHECKING:
<<<<<<< HEAD
    DictStrAny = Dict[str, Any]
    IntStr = Union[int, str]
    AbstractSetIntStr = AbstractSet[IntStr]
    MappingIntStrAny = Mapping[IntStr, Any]
=======
    from starlite.connection import Request
>>>>>>> 69b52a6d


class CORSConfig(BaseModel):
    allow_origins: List[str] = ["*"]
    allow_methods: List[str] = ["*"]
    allow_headers: List[str] = ["*"]
    allow_credentials: bool = False
    allow_origin_regex: Optional[str] = None
    expose_headers: List[str] = []
    max_age: int = 600


class CompressionBackend(str, Enum):
    """CompressionBackend is an enum that defines the available compression backends."""

    GZIP = "gzip"
    BROTLI = "brotli"


class BrotliMode(str, Enum):
    """BrotliMode is an enum that defines the available brotli compression optimization modes."""

    GENERIC = "generic"
    TEXT = "text"
    FONT = "font"


class CompressionConfig(BaseModel):
    """Class containing the configuration for request compression."""

    backend: CompressionBackend
    minimum_size: int = 500
    gzip_compress_level: int = 9
    brotli_quality: int = 5
    brotli_mode: BrotliMode = BrotliMode.TEXT
    brotli_lgwin: int = 22
    brotli_lgblock: int = 0
    brotli_gzip_fallback: bool = True

    def dict(self, *args, **kwargs) -> "DictStrAny":  # type: ignore[no-untyped-def]
        """Returns a dictionary representation of the CompressionConfig.

        Returns:
            Dict[str, Any]: dictionary representation of the selected CompressionConfig.  Only columns for the selected backend are included
        """
        # if include is None:
        #     include = set()
        # if exclude is None:
        #     exclude = set()
        brotli_keys = set(
            {"minimum_size", "brotli_quality", "brotli_mode", "brotli_lgwin", "brotli_lgblock", "brotli_gzip_fallback"}
        )
        gzip_keys = set({"minimum_size", "gzip_compress_level"})
        if self.backend == CompressionBackend.GZIP:
            included_keys = gzip_keys
        elif self.backend == CompressionBackend.BROTLI:
            included_keys = brotli_keys
        else:
            included_keys = brotli_keys.union(gzip_keys)
        return super().dict(
            include=included_keys,
            # by_alias=by_alias,
            # skip_defaults=skip_defaults,
            # exclude_unset=exclude_unset,
            # exclude_defaults=exclude_defaults,
            # exclude_none=exclude_none,
        )


class OpenAPIConfig(BaseModel):
    """Class containing Settings and Schema Properties"""

    create_examples: bool = False
    openapi_controller: Type[OpenAPIController] = OpenAPIController

    title: str
    version: str
    contact: Optional[Contact] = None
    description: Optional[str] = None
    external_docs: Optional[ExternalDocumentation] = None
    license: Optional[License] = None
    security: Optional[List[SecurityRequirement]] = None
    servers: List[Server] = [Server(url="/")]
    summary: Optional[str] = None
    tags: Optional[List[Tag]] = None
    terms_of_service: Optional[AnyUrl] = None
    webhooks: Optional[Dict[str, Union[PathItem, Reference]]] = None

    def to_openapi_schema(self) -> OpenAPI:
        """Generates an OpenAPI model"""
        return OpenAPI(
            externalDocs=self.external_docs,
            security=self.security,
            servers=self.servers,
            tags=self.tags,
            webhooks=self.webhooks,
            info=Info(
                title=self.title,
                version=self.version,
                description=self.description,
                contact=self.contact,
                license=self.license,
                summary=self.summary,
                termsOfService=self.terms_of_service,
            ),
        )


class StaticFilesConfig(BaseModel):
    path: constr(min_length=1)  # type: ignore
    directories: List[DirectoryPath]
    html_mode: bool = False


class TemplateConfig(BaseModel):
    class Config:
        arbitrary_types_allowed = True

    directory: Union[DirectoryPath, List[DirectoryPath]]
    engine: Type[TemplateEngineProtocol]
    engine_callback: Optional[Callable[[Any], Any]]


def default_cache_key_builder(request: "Request") -> str:
    """
    Given a request object, returns a cache key by combining the path with the sorted query params
    """
    qp: List[Tuple[str, Any]] = list(request.query_params.items())
    qp.sort(key=lambda x: x[0])
    return request.url.path + urlencode(qp, doseq=True)


class CacheConfig(BaseModel):
    class Config:
        arbitrary_types_allowed = True

    backend: CacheBackendProtocol = SimpleCacheBackend()
    expiration: int = 60  # value in seconds
    cache_key_builder: CacheKeyBuilder = default_cache_key_builder<|MERGE_RESOLUTION|>--- conflicted
+++ resolved
@@ -1,4 +1,3 @@
-<<<<<<< HEAD
 from enum import Enum
 from typing import (
     TYPE_CHECKING,
@@ -12,9 +11,6 @@
     Tuple,
     Union,
 )
-=======
-from typing import TYPE_CHECKING, Any, Callable, Dict, List, Optional, Tuple, Union
->>>>>>> 69b52a6d
 from urllib.parse import urlencode
 
 from openapi_schema_pydantic.v3.v3_1_0.contact import Contact
@@ -38,14 +34,11 @@
 from starlite.types import CacheKeyBuilder
 
 if TYPE_CHECKING:
-<<<<<<< HEAD
     DictStrAny = Dict[str, Any]
     IntStr = Union[int, str]
     AbstractSetIntStr = AbstractSet[IntStr]
     MappingIntStrAny = Mapping[IntStr, Any]
-=======
     from starlite.connection import Request
->>>>>>> 69b52a6d
 
 
 class CORSConfig(BaseModel):
@@ -91,28 +84,18 @@
         Returns:
             Dict[str, Any]: dictionary representation of the selected CompressionConfig.  Only columns for the selected backend are included
         """
-        # if include is None:
-        #     include = set()
-        # if exclude is None:
-        #     exclude = set()
         brotli_keys = set(
             {"minimum_size", "brotli_quality", "brotli_mode", "brotli_lgwin", "brotli_lgblock", "brotli_gzip_fallback"}
         )
         gzip_keys = set({"minimum_size", "gzip_compress_level"})
         if self.backend == CompressionBackend.GZIP:
-            included_keys = gzip_keys
+            kwargs["include"] = gzip_keys
         elif self.backend == CompressionBackend.BROTLI:
-            included_keys = brotli_keys
+            kwargs["include"] = brotli_keys
         else:
-            included_keys = brotli_keys.union(gzip_keys)
-        return super().dict(
-            include=included_keys,
-            # by_alias=by_alias,
-            # skip_defaults=skip_defaults,
-            # exclude_unset=exclude_unset,
-            # exclude_defaults=exclude_defaults,
-            # exclude_none=exclude_none,
-        )
+            kwargs["include"] = brotli_keys.union(gzip_keys)
+
+        return super().dict(*args, **kwargs)
 
 
 class OpenAPIConfig(BaseModel):
