from collections import defaultdict
from functools import lru_cache
from typing import (
    TYPE_CHECKING,
    Any,
    Callable,
    Coroutine,
    DefaultDict,
    Dict,
    List,
    Optional,
    Set,
    Tuple,
    Union,
    cast,
)

from starlite.datastructures.upload_file import UploadFile
from starlite.enums import ParamType, RequestEncodingType
from starlite.exceptions import ValidationException
from starlite.multipart import parse_multipart_form
from starlite.parsers import (
    parse_headers,
    parse_query_string,
    parse_url_encoded_form_data,
)
from starlite.types import Empty

if TYPE_CHECKING:
    from starlite.connection import ASGIConnection, Request
    from starlite.kwargs import KwargsModel
    from starlite.kwargs.parameter_definition import ParameterDefinition
    from starlite.signature.models import SignatureField


def create_connection_value_extractor(
    kwargs_model: "KwargsModel",
    connection_key: str,
    expected_params: Set["ParameterDefinition"],
    parser: Optional[Callable[["ASGIConnection", "KwargsModel"], Dict[str, Any]]] = None,
) -> Callable[[Dict[str, Any], "ASGIConnection"], None]:
    """Create a kwargs extractor function.

    Args:
        kwargs_model: The KwargsModel instance.
        connection_key: The attribute key to use.
        expected_params: The set of expected params.
        parser: An optional parser function.

    Returns:
        An extractor function.
    """

    alias_and_key_tuple = tuple(
        (p.field_alias.lower() if p.param_type == ParamType.HEADER else p.field_alias, p.field_name)
        for p in expected_params
    )
    alias_defaults = {
        p.field_alias.lower() if p.param_type == ParamType.HEADER else p.field_alias: p.default_value
        for p in expected_params
        if not (p.is_required or p.default_value is Ellipsis)
    }

    def extractor(values: Dict[str, Any], connection: "ASGIConnection") -> None:
        data = parser(connection, kwargs_model) if parser else getattr(connection, connection_key, {})

        try:
            connection_mapping: Dict[str, Any] = {
                key: data[alias] if alias in data else alias_defaults[alias] for alias, key in alias_and_key_tuple
            }
            values.update(connection_mapping)
        except KeyError as e:
            raise ValidationException(f"Missing required parameter {e.args[0]} for url {connection.url}") from e

    return extractor


@lru_cache(1024)
def create_query_default_dict(
    parsed_query: Tuple[Tuple[str, str], ...], sequence_query_parameter_names: Tuple[str, ...]
) -> DefaultDict[str, Union[List[str], str]]:
    """Transform a list of tuples into a default dict. Ensures non-list values are not wrapped in a list.

    Args:
        parsed_query: The parsed query list of tuples.
        sequence_query_parameter_names: A set of query parameters that should be wrapped in list.

    Returns:
        A default dict
    """
    output: DefaultDict[str, Union[List[str], str]] = defaultdict(list)

    for k, v in parsed_query:
        if k in sequence_query_parameter_names:
            output[k].append(v)  # type: ignore
        else:
            output[k] = v

    return output


def parse_connection_query_params(connection: "ASGIConnection", kwargs_model: "KwargsModel") -> Dict[str, Any]:
    """Parse query params and cache the result in scope.

    Args:
        connection: The ASGI connection instance.
        kwargs_model: The KwargsModel instance.

    Returns:
        A dictionary of parsed values.
    """
    parsed_query = connection.scope["_parsed_query"] = (  # type: ignore
        connection._parsed_query
        if connection._parsed_query is not Empty
        else parse_query_string(connection.scope.get("query_string", b""))
    )
    return create_query_default_dict(
        parsed_query=parsed_query, sequence_query_parameter_names=kwargs_model.sequence_query_parameter_names
    )


def parse_connection_headers(connection: "ASGIConnection", _: "KwargsModel") -> Dict[str, Any]:
    """Parse header parameters and cache the result in scope.

    Args:
        connection: The ASGI connection instance.
        _: The KwargsModel instance.

    Returns:
        A dictionary of parsed values
    """
    parsed_headers = connection.scope["_headers"] = (  # type: ignore
        connection._headers if connection._headers is not Empty else parse_headers(tuple(connection.scope["headers"]))
    )
    return cast("Dict[str, Any]", parsed_headers)


def state_extractor(values: Dict[str, Any], connection: "ASGIConnection") -> None:
    """Extract the app state from the connection and insert it to the kwargs injected to the handler.

    Args:
        connection: The ASGI connection instance.
        values: The kwargs that are extracted from the connection and will be injected into the handler.

    Returns:
        None
    """
    values["state"] = connection.app.state._state


def headers_extractor(values: Dict[str, Any], connection: "ASGIConnection") -> None:
    """Extract the headers from the connection and insert them to the kwargs injected to the handler.

    Args:
        connection: The ASGI connection instance.
        values: The kwargs that are extracted from the connection and will be injected into the handler.

    Returns:
        None
    """
    values["headers"] = connection.headers


def cookies_extractor(values: Dict[str, Any], connection: "ASGIConnection") -> None:
    """Extract the cookies from the connection and insert them to the kwargs injected to the handler.

    Args:
        connection: The ASGI connection instance.
        values: The kwargs that are extracted from the connection and will be injected into the handler.

    Returns:
        None
    """
    values["cookies"] = connection.cookies


def query_extractor(values: Dict[str, Any], connection: "ASGIConnection") -> None:
    """Extract the query params from the connection and insert them to the kwargs injected to the handler.

    Args:
        connection: The ASGI connection instance.
        values: The kwargs that are extracted from the connection and will be injected into the handler.

    Returns:
        None
    """
    values["query"] = connection.query_params


def scope_extractor(values: Dict[str, Any], connection: "ASGIConnection") -> None:
    """Extract the scope from the connection and insert it into the kwargs injected to the handler.

    Args:
        connection: The ASGI connection instance.
        values: The kwargs that are extracted from the connection and will be injected into the handler.

    Returns:
        None
    """
    values["scope"] = connection.scope


def request_extractor(values: Dict[str, Any], connection: "ASGIConnection") -> None:
    """Set the connection instance as the 'request' value in the kwargs injected to the handler.

    Args:
        connection: The ASGI connection instance.
        values: The kwargs that are extracted from the connection and will be injected into the handler.

    Returns:
        None
    """
    values["request"] = connection


def socket_extractor(values: Dict[str, Any], connection: "ASGIConnection") -> None:
    """Set the connection instance as the 'socket' value in the kwargs injected to the handler.

    Args:
        connection: The ASGI connection instance.
        values: The kwargs that are extracted from the connection and will be injected into the handler.

    Returns:
        None
    """
    values["socket"] = connection


def body_extractor(
    values: Dict[str, Any],
    connection: "Request[Any, Any, Any]",
) -> None:
    """Extract the body from the request instance.

    Notes:
        - this extractor sets a Coroutine as the value in the kwargs. These are resolved at a later stage.

    Args:
        connection: The ASGI connection instance.
        values: The kwargs that are extracted from the connection and will be injected into the handler.

    Returns:
        The Body value.
    """
    values["body"] = connection.body()


async def json_extractor(
    connection: "Request[Any, Any, Any]",
) -> Any:
    """Extract the data from request and insert it into the kwargs injected to the handler.

    Notes:
        - this extractor sets a Coroutine as the value in the kwargs. These are resolved at a later stage.

    Args:
        connection: The ASGI connection instance.

    Returns:
        The JSON value.
    """
    return await connection.json()


async def msgpack_extractor(connection: "Request[Any, Any, Any]") -> Any:
    """Extract the data from request and insert it into the kwargs injected to the handler.

    Notes:
        - this extractor sets a Coroutine as the value in the kwargs. These are resolved at a later stage.

    Args:
        connection: The ASGI connection instance.

    Returns:
        The MessagePack value.
    """
    return await connection.msgpack()


def create_multipart_extractor(
<<<<<<< HEAD
    field_shape: int, field_type: Any, is_data_optional: bool
) -> Callable[["ASGIConnection[Any, Any, Any, Any]"], Coroutine[Any, Any, Any]]:
=======
    signature_field: "SignatureField", is_data_optional: bool
) -> Callable[["ASGIConnection[Any, Any, Any]"], Coroutine[Any, Any, Any]]:
>>>>>>> d19dfc1e
    """Create a multipart form-data extractor.

    Args:
        signature_field: A SignatureField instance.
        is_data_optional: Boolean dictating whether the field is optional.

    Returns:
        An extractor function.
    """

    async def extract_multipart(
        connection: "Request[Any, Any, Any]",
    ) -> Any:
        connection.scope["_form"] = form_values = (  # type: ignore[typeddict-item]
            connection.scope["_form"]  # type: ignore[typeddict-item]
            if "_form" in connection.scope
            else parse_multipart_form(
                body=await connection.body(), boundary=connection.content_type[-1].get("boundary", "").encode()
            )
        )

        if signature_field.is_non_string_sequence:
            return list(form_values.values())
        if signature_field.is_simple_type and signature_field.field_type is UploadFile and form_values:
            return [v for v in form_values.values() if isinstance(v, UploadFile)][0]

        return form_values if form_values or not is_data_optional else None

    return cast("Callable[[ASGIConnection[Any, Any, Any, Any]], Coroutine[Any, Any, Any]]", extract_multipart)


def create_url_encoded_data_extractor(
    is_data_optional: bool,
) -> Callable[["ASGIConnection[Any, Any, Any, Any]"], Coroutine[Any, Any, Any]]:
    """Create extractor for url encoded form-data.

    Args:
        is_data_optional: Boolean dictating whether the field is optional.

    Returns:
        An extractor function.
    """

    async def extract_url_encoded_extractor(
        connection: "Request[Any, Any, Any]",
    ) -> Any:
        connection.scope["_form"] = form_values = (  # type: ignore[typeddict-item]
            connection.scope["_form"]  # type: ignore[typeddict-item]
            if "_form" in connection.scope
            else parse_url_encoded_form_data(await connection.body())
        )
        return form_values if form_values or not is_data_optional else None

    return cast(
        "Callable[[ASGIConnection[Any, Any, Any, Any]], Coroutine[Any, Any, Any]]", extract_url_encoded_extractor
    )


def create_data_extractor(kwargs_model: "KwargsModel") -> Callable[[Dict[str, Any], "ASGIConnection"], None]:
    """Create an extractor for a request's body.

    Args:
        kwargs_model: The KwargsModel instance.

    Returns:
        An extractor for the request's body.
    """

    if kwargs_model.expected_form_data:
        media_type, signature_field = kwargs_model.expected_form_data

        if media_type == RequestEncodingType.MULTI_PART:
            data_extractor = create_multipart_extractor(
                signature_field=signature_field,
                is_data_optional=kwargs_model.is_data_optional,
            )
        else:
            data_extractor = create_url_encoded_data_extractor(is_data_optional=kwargs_model.is_data_optional)
    elif kwargs_model.expected_msgpack_data:
        data_extractor = cast(
            "Callable[[ASGIConnection[Any, Any, Any, Any]], Coroutine[Any, Any, Any]]", msgpack_extractor
        )
    else:
        data_extractor = cast(
            "Callable[[ASGIConnection[Any, Any, Any, Any]], Coroutine[Any, Any, Any]]", json_extractor
        )

    def extractor(
        values: Dict[str, Any],
        connection: "ASGIConnection[Any, Any, Any, Any]",
    ) -> None:
        values["data"] = data_extractor(connection)

    return extractor<|MERGE_RESOLUTION|>--- conflicted
+++ resolved
@@ -278,13 +278,8 @@
 
 
 def create_multipart_extractor(
-<<<<<<< HEAD
-    field_shape: int, field_type: Any, is_data_optional: bool
+    signature_field: "SignatureField", is_data_optional: bool
 ) -> Callable[["ASGIConnection[Any, Any, Any, Any]"], Coroutine[Any, Any, Any]]:
-=======
-    signature_field: "SignatureField", is_data_optional: bool
-) -> Callable[["ASGIConnection[Any, Any, Any]"], Coroutine[Any, Any, Any]]:
->>>>>>> d19dfc1e
     """Create a multipart form-data extractor.
 
     Args:
