from typing import TYPE_CHECKING, Any, Dict, List, Optional, Tuple, Union
from urllib.parse import urlencode

from orjson import dumps, loads
from pydantic import BaseModel

from starlite.app import Starlite
from starlite.connection import Request
from starlite.enums import HttpMethod, ParamType, RequestEncodingType, ScopeType
from starlite.exceptions import MissingDependencyException
from starlite.handlers.http import get
from starlite.middleware.session import SessionMiddleware
from starlite.types import HTTPScope, RouteHandlerType
from starlite.types.asgi_types import ASGIVersion
from starlite.utils import default_serializer

if TYPE_CHECKING:

    from starlite.datastructures.cookie import Cookie
    from starlite.middleware.session import SessionCookieConfig

try:
    from httpx._content import (
        encode_json,
        encode_multipart_data,
        encode_urlencoded_data,
    )
    from httpx._types import FileTypes  # noqa: TC002
except ImportError as e:
    raise MissingDependencyException(
        "To use starlite.testing, install starlite with 'testing' extra, e.g. `pip install starlite[testing]`"
    ) from e


<<<<<<< HEAD
class TestClient(StarletteTestClient):
    app: Starlite  # type: ignore[assignment]
    """
        Starlite application instance under test.
    """

    def __init__(
        self,
        app: Starlite,
        base_url: str = "http://testserver",
        raise_server_exceptions: bool = True,
        root_path: str = "",
        backend: "Literal['asyncio', 'trio' ]" = "asyncio",
        backend_options: Optional[Dict[str, Any]] = None,
        session_config: Optional["SessionCookieConfig"] = None,
    ) -> None:
        """A client implementation providing a context manager for testing
        applications.

        Args:
            app: The instance of [Starlite][starlite.app.Starlite] under test.
            base_url: URL scheme and domain for test request paths, e.g. 'http://testserver'.
            raise_server_exceptions: Flag for underlying Starlette test client to raise server exceptions instead of
                wrapping them in an HTTP response.
            root_path: Path prefix for requests.
            backend: The async backend to use, options are "asyncio" or "trio".
            backend_options: 'anyio' options.
            session_config: Configuration for Session Middleware class to create raw session cookies for request to the
                route handlers.
        """
        self.session = SessionMiddleware(app=app, config=session_config) if session_config else None
        super().__init__(
            app=app,  # type: ignore[arg-type]
            base_url=base_url,
            raise_server_exceptions=raise_server_exceptions,
            root_path=root_path,
            backend=backend,
            backend_options=backend_options,
        )

    def __enter__(self) -> "TestClient":
        """Starlette's `TestClient.__enter__()` return value is strongly typed
        to return their own `TestClient`, i.e., not-generic to support
        subclassing.

        We override here to provide a nicer typing experience for our user

        Returns:
            TestClient
        """
        return super().__enter__()  # pyright: ignore

    def create_session_cookies(self, session_data: Dict[str, Any]) -> Dict[str, str]:
        """Creates raw session cookies that are loaded into session by the
        Session Middleware. It simulates cookies the same way as if they are
        coming from the browser. Your tests must set up session middleware to
        load raw session cookies into the session.

        Examples:

            ```python
            import os

            import pytest
            from pydantic import SecretBytes
            from starlite.middleware.session import SessionCookieConfig
            from starlite.testing import TestClient


            @pytest.fixture(scope="class")
            def session_config(self) -> SessionCookieConfig:
                return SessionCookieConfig(secret=SecretBytes(os.urandom(16)))


            @pytest.fixture()
            def app(self, session_config: SessionCookieConfig) -> Starlite:
                @get(path="/test")
                def my_handler() -> None:
                    pass

                # Set up session middleware.
                return Starlite(route_handlers=[my_handler], middleware=[session_config.middleware])


            def test_something(app: Starlite, session_config: SessionCookieConfig) -> None:
                with TestClient(app=app, session_config=session_config) as client:
                    cookies = client.create_session_cookies(session_data={"user": "test_user"})
                    # Pass raw cookies to the request.
                    client.get(url="/test", cookies=cookies)
            ```
        """
        if self.session is None:
            return {}
        encoded_data = self.session.dump_data(data=session_data)
        return {f"{self.session.config.key}-{i}": chunk.decode("utf-8") for i, chunk in enumerate(encoded_data)}


=======
>>>>>>> 17abbf85
@get("/")
def _default_route_handler() -> None:
    ...


class RequestFactory:
    def __init__(
        self,
        app: Starlite = Starlite(route_handlers=[_default_route_handler]),
        server: str = "test.org",
        port: int = 3000,
        root_path: str = "",
        scheme: str = "http",
    ) -> None:
        """A factory object to create [Request][starlite.connection.Request]
        instances.

        Args:
             app: An instance of [Starlite][starlite.app.Starlite] to set as `request.scope["app"]`.
             server: The server's domain.
             port: The server's port.
             root_path: Root path for the server.
             scheme: Scheme for the server.

        Examples:

        ```python
        from starlite import RequestEncodingType, Starlite
        from starlite.testing import RequestFactory

        from tests import PersonFactory

        my_app = Starlite(route_handlers=[])
        my_server = "starlite.org"

        # Create a GET request
        query_params = {"id": 1}
        get_user_request = RequestFactory(app=my_app, server=my_server).get(
            "/person", query_params=query_params
        )

        # Create a POST request
        new_person = PersonFactory.build()
        create_user_request = RequestFactory(app=my_app, server=my_server).post(
            "/person", data=person
        )

        # Create a request with a special header
        headers = {"header1": "value1"}
        request_with_header = RequestFactory(app=my_app, server=my_server).get(
            "/person", query_params=query_params, headers=headers
        )

        # Create a request with a media type
        request_with_media_type = RequestFactory(app=my_app, server=my_server).post(
            "/person", data=person, request_media_type=RequestEncodingType.MULTI_PART
        )
        ```
        """

        self.app = app
        self.server = server
        self.port = port
        self.root_path = root_path
        self.scheme = scheme

    def _create_scope(
        self,
        path: str,
        http_method: HttpMethod,
        session: Optional[Dict[str, Any]] = None,
        user: Any = None,
        auth: Any = None,
        query_params: Optional[Dict[str, Union[str, List[str]]]] = None,
        state: Optional[Dict[str, Any]] = None,
        path_params: Optional[Dict[str, str]] = None,
        http_version: Optional[str] = "1.1",
        route_handler: Optional[RouteHandlerType] = None,
    ) -> HTTPScope:
        """Create the scope for the [Request][starlite.connection.Request].

        Args:
            path: The request's path.
            http_method: The request's HTTP method.
            session: A dictionary of session data.
            user: A value for `request.scope["user"]`.
            auth: A value for `request.scope["auth"]`.
            query_params: A dictionary of values from which the request's query will be generated.
            state: Arbitrary request state.
            path_params: A string keyed dictionary of path parameter values.
            http_version: HTTP version. Defaults to "1.1".
            route_handler: A route handler instance or method. If not provided a default handler is set.

        Returns:
            A dictionary that can be passed as a scope to the [Request][starlite.connection.Request] ctor.
        """
        if session is None:
            session = {}

        if state is None:
            state = {}

        if path_params is None:
            path_params = {}

        return HTTPScope(
            type=ScopeType.HTTP,
            method=http_method.value,
            scheme=self.scheme,
            server=(self.server, self.port),
            root_path=self.root_path.rstrip("/"),
            path=path,
            headers=[],
            app=self.app,
            session=session,
            user=user,
            auth=auth,
            query_string=urlencode(query_params, doseq=True).encode() if query_params else b"",
            path_params=path_params,
            client=(self.server, self.port),
            state=state,
            asgi=ASGIVersion(spec_version="3.0", version="3.0"),
            http_version=http_version or "1.1",
            raw_path=path.encode("ascii"),
            route_handler=route_handler or _default_route_handler,
            extensions={},
        )

    @classmethod
    def _create_cookie_header(
        cls, headers: Dict[str, str], cookies: Optional[Union[List["Cookie"], str]] = None
    ) -> None:
        """Create the cookie header and add it to the `headers` dictionary.

        Args:
            headers: A dictionary of headers, the cookie header will be added to it.
            cookies: A string representing the cookie header or a list of "Cookie" instances.
                This value can include multiple cookies.
        """

        if not cookies:
            return None

        if isinstance(cookies, list):
            cookie_header = "; ".join(cookie.to_header(header="") for cookie in cookies)
            headers[ParamType.COOKIE] = cookie_header
        elif isinstance(cookies, str):
            headers[ParamType.COOKIE] = cookies

    def _build_headers(
        self,
        headers: Optional[Dict[str, str]] = None,
        cookies: Optional[Union[List["Cookie"], str]] = None,
    ) -> List[Tuple[bytes, bytes]]:
        """Build a list of encoded headers that can be passed to the request
        scope.

        Args:
            headers: A dictionary of headers.
            cookies: A string representing the cookie header or a list of "Cookie" instances.
                This value can include multiple cookies.

        Returns:
            A list of encoded headers that can be passed to the request scope.
        """

        headers = headers or {}
        self._create_cookie_header(headers, cookies)
        return [
            ((key.lower()).encode("latin-1", errors="ignore"), value.encode("latin-1", errors="ignore"))
            for key, value in headers.items()
        ]

    def _create_request_with_data(
        self,
        http_method: HttpMethod,
        path: str,
        headers: Optional[Dict[str, str]] = None,
        cookies: Optional[Union[List["Cookie"], str]] = None,
        session: Optional[Dict[str, Any]] = None,
        user: Any = None,
        auth: Any = None,
        request_media_type: RequestEncodingType = RequestEncodingType.JSON,
        data: Optional[Union[Dict[str, Any], "BaseModel"]] = None,
        files: Optional[Union[Dict[str, FileTypes], List[Tuple[str, FileTypes]]]] = None,
        query_params: Optional[Dict[str, Union[str, List[str]]]] = None,
        state: Optional[Dict[str, Any]] = None,
        path_params: Optional[Dict[str, str]] = None,
        http_version: Optional[str] = "1.1",
        route_handler: Optional[RouteHandlerType] = None,
    ) -> Request[Any, Any]:
        """Create a [Request][starlite.connection.Request] instance that has
        body (data)

        Args:
            http_method: The request's HTTP method.
            path: The request's path.
            headers: A dictionary of headers.
            cookies: A string representing the cookie header or a list of "Cookie" instances.
                This value can include multiple cookies.
            session: A dictionary of session data.
            user: A value for `request.scope["user"]`
            auth: A value for `request.scope["auth"]`
            request_media_type: The 'Content-Type' header of the request.
            data: A value for the request's body. Can be either a pydantic model instance
                or a string keyed dictionary.
            query_params: A dictionary of values from which the request's query will be generated.
            state: Arbitrary request state.
            path_params: A string keyed dictionary of path parameter values.
            http_version: HTTP version. Defaults to "1.1".
            route_handler: A route handler instance or method. If not provided a default handler is set.

        Returns:
            A [Request][starlite.connection.Request] instance
        """

        scope = self._create_scope(
            path=path,
            http_method=http_method,
            session=session,
            user=user,
            auth=auth,
            query_params=query_params,
            state=state,
            path_params=path_params,
            http_version=http_version,
            route_handler=route_handler,
        )

        headers = headers or {}
        if data:
            if isinstance(data, BaseModel):
                data = data.dict()
            if request_media_type == RequestEncodingType.JSON:
                encoding_headers, stream = encode_json(data)
            elif request_media_type == RequestEncodingType.MULTI_PART:
                encoding_headers, stream = encode_multipart_data(data, files=files or [])
            else:
                encoding_headers, stream = encode_urlencoded_data(loads(dumps(data, default=default_serializer)))
            headers.update(encoding_headers)
            body = b""
            for chunk in stream:
                body += chunk
            scope["_body"] = body  # type: ignore[typeddict-item]
        self._create_cookie_header(headers, cookies)
        scope["headers"] = self._build_headers(headers)
        return Request(scope=scope)

    def get(
        self,
        path: str = "/",
        headers: Optional[Dict[str, str]] = None,
        cookies: Optional[Union[List["Cookie"], str]] = None,
        session: Optional[Dict[str, Any]] = None,
        user: Any = None,
        auth: Any = None,
        query_params: Optional[Dict[str, Union[str, List[str]]]] = None,
        state: Optional[Dict[str, Any]] = None,
        path_params: Optional[Dict[str, str]] = None,
        http_version: Optional[str] = "1.1",
        route_handler: Optional[RouteHandlerType] = None,
    ) -> Request[Any, Any]:
        """Create a GET [Request][starlite.connection.Request] instance.

        Args:
            path: The request's path.
            headers: A dictionary of headers.
            cookies: A string representing the cookie header or a list of "Cookie" instances.
                This value can include multiple cookies.
            session: A dictionary of session data.
            user: A value for `request.scope["user"]`.
            auth: A value for `request.scope["auth"]`.
            query_params: A dictionary of values from which the request's query will be generated.
            state: Arbitrary request state.
            path_params: A string keyed dictionary of path parameter values.
            http_version: HTTP version. Defaults to "1.1".
            route_handler: A route handler instance or method. If not provided a default handler is set.

        Returns:
            A [Request][starlite.connection.Request] instance
        """

        scope = self._create_scope(
            path=path,
            http_method=HttpMethod.GET,
            session=session,
            user=user,
            auth=auth,
            query_params=query_params,
            state=state,
            path_params=path_params,
            http_version=http_version,
            route_handler=route_handler,
        )

        scope["headers"] = self._build_headers(headers, cookies)
        return Request(scope=scope)

    def post(
        self,
        path: str = "/",
        headers: Optional[Dict[str, str]] = None,
        cookies: Optional[Union[List["Cookie"], str]] = None,
        session: Optional[Dict[str, Any]] = None,
        user: Any = None,
        auth: Any = None,
        request_media_type: RequestEncodingType = RequestEncodingType.JSON,
        data: Optional[Union[Dict[str, Any], "BaseModel"]] = None,
        query_params: Optional[Dict[str, Union[str, List[str]]]] = None,
        state: Optional[Dict[str, Any]] = None,
        path_params: Optional[Dict[str, str]] = None,
        http_version: Optional[str] = "1.1",
        route_handler: Optional[RouteHandlerType] = None,
    ) -> Request[Any, Any]:
        """Create a POST [Request][starlite.connection.Request] instance.

        Args:
            path: The request's path.
            headers: A dictionary of headers.
            cookies: A string representing the cookie header or a list of "Cookie" instances.
                This value can include multiple cookies.
            session: A dictionary of session data.
            user: A value for `request.scope["user"]`.
            auth: A value for `request.scope["auth"]`.
            request_media_type: The 'Content-Type' header of the request.
            data: A value for the request's body. Can be either a pydantic model instance
                or a string keyed dictionary.
            query_params: A dictionary of values from which the request's query will be generated.
            state: Arbitrary request state.
            path_params: A string keyed dictionary of path parameter values.
            http_version: HTTP version. Defaults to "1.1".
            route_handler: A route handler instance or method. If not provided a default handler is set.

        Returns:
            A [Request][starlite.connection.Request] instance
        """

        return self._create_request_with_data(
            auth=auth,
            cookies=cookies,
            data=data,
            headers=headers,
            http_method=HttpMethod.POST,
            path=path,
            query_params=query_params,
            request_media_type=request_media_type,
            session=session,
            user=user,
            state=state,
            path_params=path_params,
            http_version=http_version,
            route_handler=route_handler,
        )

    def put(
        self,
        path: str = "/",
        headers: Optional[Dict[str, str]] = None,
        cookies: Optional[Union[List["Cookie"], str]] = None,
        session: Optional[Dict[str, Any]] = None,
        user: Any = None,
        auth: Any = None,
        request_media_type: RequestEncodingType = RequestEncodingType.JSON,
        data: Optional[Union[Dict[str, Any], "BaseModel"]] = None,
        query_params: Optional[Dict[str, Union[str, List[str]]]] = None,
        state: Optional[Dict[str, Any]] = None,
        path_params: Optional[Dict[str, str]] = None,
        http_version: Optional[str] = "1.1",
        route_handler: Optional[RouteHandlerType] = None,
    ) -> Request[Any, Any]:
        """Create a PUT [Request][starlite.connection.Request] instance.

        Args:
            path: The request's path.
            headers: A dictionary of headers.
            cookies: A string representing the cookie header or a list of "Cookie" instances.
                This value can include multiple cookies.
            session: A dictionary of session data.
            user: A value for `request.scope["user"]`.
            auth: A value for `request.scope["auth"]`.
            request_media_type: The 'Content-Type' header of the request.
            data: A value for the request's body. Can be either a pydantic model instance
                or a string keyed dictionary.
            query_params: A dictionary of values from which the request's query will be generated.
            state: Arbitrary request state.
            path_params: A string keyed dictionary of path parameter values.
            http_version: HTTP version. Defaults to "1.1".
            route_handler: A route handler instance or method. If not provided a default handler is set.

        Returns:
            A [Request][starlite.connection.Request] instance
        """

        return self._create_request_with_data(
            auth=auth,
            cookies=cookies,
            data=data,
            headers=headers,
            http_method=HttpMethod.PUT,
            path=path,
            query_params=query_params,
            request_media_type=request_media_type,
            session=session,
            user=user,
            state=state,
            path_params=path_params,
            http_version=http_version,
            route_handler=route_handler,
        )

    def patch(
        self,
        path: str = "/",
        headers: Optional[Dict[str, str]] = None,
        cookies: Optional[Union[List["Cookie"], str]] = None,
        session: Optional[Dict[str, Any]] = None,
        user: Any = None,
        auth: Any = None,
        request_media_type: RequestEncodingType = RequestEncodingType.JSON,
        data: Optional[Union[Dict[str, Any], "BaseModel"]] = None,
        query_params: Optional[Dict[str, Union[str, List[str]]]] = None,
        state: Optional[Dict[str, Any]] = None,
        path_params: Optional[Dict[str, str]] = None,
        http_version: Optional[str] = "1.1",
        route_handler: Optional[RouteHandlerType] = None,
    ) -> Request[Any, Any]:
        """Create a PATCH [Request][starlite.connection.Request] instance.

        Args:
            path: The request's path.
            headers: A dictionary of headers.
            cookies: A string representing the cookie header or a list of "Cookie" instances.
                This value can include multiple cookies.
            session: A dictionary of session data.
            user: A value for `request.scope["user"]`.
            auth: A value for `request.scope["auth"]`.
            request_media_type: The 'Content-Type' header of the request.
            data: A value for the request's body. Can be either a pydantic model instance
                or a string keyed dictionary.
            query_params: A dictionary of values from which the request's query will be generated.
            state: Arbitrary request state.
            path_params: A string keyed dictionary of path parameter values.
            http_version: HTTP version. Defaults to "1.1".
            route_handler: A route handler instance or method. If not provided a default handler is set.

        Returns:
            A [Request][starlite.connection.Request] instance
        """

        return self._create_request_with_data(
            auth=auth,
            cookies=cookies,
            data=data,
            headers=headers,
            http_method=HttpMethod.PATCH,
            path=path,
            query_params=query_params,
            request_media_type=request_media_type,
            session=session,
            user=user,
            state=state,
            path_params=path_params,
            http_version=http_version,
            route_handler=route_handler,
        )

    def delete(
        self,
        path: str = "/",
        headers: Optional[Dict[str, str]] = None,
        cookies: Optional[Union[List["Cookie"], str]] = None,
        session: Optional[Dict[str, Any]] = None,
        user: Any = None,
        auth: Any = None,
        query_params: Optional[Dict[str, Union[str, List[str]]]] = None,
        state: Optional[Dict[str, Any]] = None,
        path_params: Optional[Dict[str, str]] = None,
        http_version: Optional[str] = "1.1",
        route_handler: Optional[RouteHandlerType] = None,
    ) -> Request[Any, Any]:
        """Create a POST [Request][starlite.connection.Request] instance.

        Args:
            path: The request's path.
            headers: A dictionary of headers.
            cookies: A string representing the cookie header or a list of "Cookie" instances.
                This value can include multiple cookies.
            session: A dictionary of session data.
            user: A value for `request.scope["user"]`.
            auth: A value for `request.scope["auth"]`.
            query_params: A dictionary of values from which the request's query will be generated.
            state: Arbitrary request state.
            path_params: A string keyed dictionary of path parameter values.
            http_version: HTTP version. Defaults to "1.1".
            route_handler: A route handler instance or method. If not provided a default handler is set.

        Returns:
            A [Request][starlite.connection.Request] instance
        """

        scope = self._create_scope(
            path=path,
            http_method=HttpMethod.DELETE,
            session=session,
            user=user,
            auth=auth,
            query_params=query_params,
            state=state,
            path_params=path_params,
            http_version=http_version,
            route_handler=route_handler,
        )
        scope["headers"] = self._build_headers(headers, cookies)
        return Request(scope=scope)<|MERGE_RESOLUTION|>--- conflicted
+++ resolved
@@ -9,7 +9,6 @@
 from starlite.enums import HttpMethod, ParamType, RequestEncodingType, ScopeType
 from starlite.exceptions import MissingDependencyException
 from starlite.handlers.http import get
-from starlite.middleware.session import SessionMiddleware
 from starlite.types import HTTPScope, RouteHandlerType
 from starlite.types.asgi_types import ASGIVersion
 from starlite.utils import default_serializer
@@ -17,7 +16,6 @@
 if TYPE_CHECKING:
 
     from starlite.datastructures.cookie import Cookie
-    from starlite.middleware.session import SessionCookieConfig
 
 try:
     from httpx._content import (
@@ -32,106 +30,6 @@
     ) from e
 
 
-<<<<<<< HEAD
-class TestClient(StarletteTestClient):
-    app: Starlite  # type: ignore[assignment]
-    """
-        Starlite application instance under test.
-    """
-
-    def __init__(
-        self,
-        app: Starlite,
-        base_url: str = "http://testserver",
-        raise_server_exceptions: bool = True,
-        root_path: str = "",
-        backend: "Literal['asyncio', 'trio' ]" = "asyncio",
-        backend_options: Optional[Dict[str, Any]] = None,
-        session_config: Optional["SessionCookieConfig"] = None,
-    ) -> None:
-        """A client implementation providing a context manager for testing
-        applications.
-
-        Args:
-            app: The instance of [Starlite][starlite.app.Starlite] under test.
-            base_url: URL scheme and domain for test request paths, e.g. 'http://testserver'.
-            raise_server_exceptions: Flag for underlying Starlette test client to raise server exceptions instead of
-                wrapping them in an HTTP response.
-            root_path: Path prefix for requests.
-            backend: The async backend to use, options are "asyncio" or "trio".
-            backend_options: 'anyio' options.
-            session_config: Configuration for Session Middleware class to create raw session cookies for request to the
-                route handlers.
-        """
-        self.session = SessionMiddleware(app=app, config=session_config) if session_config else None
-        super().__init__(
-            app=app,  # type: ignore[arg-type]
-            base_url=base_url,
-            raise_server_exceptions=raise_server_exceptions,
-            root_path=root_path,
-            backend=backend,
-            backend_options=backend_options,
-        )
-
-    def __enter__(self) -> "TestClient":
-        """Starlette's `TestClient.__enter__()` return value is strongly typed
-        to return their own `TestClient`, i.e., not-generic to support
-        subclassing.
-
-        We override here to provide a nicer typing experience for our user
-
-        Returns:
-            TestClient
-        """
-        return super().__enter__()  # pyright: ignore
-
-    def create_session_cookies(self, session_data: Dict[str, Any]) -> Dict[str, str]:
-        """Creates raw session cookies that are loaded into session by the
-        Session Middleware. It simulates cookies the same way as if they are
-        coming from the browser. Your tests must set up session middleware to
-        load raw session cookies into the session.
-
-        Examples:
-
-            ```python
-            import os
-
-            import pytest
-            from pydantic import SecretBytes
-            from starlite.middleware.session import SessionCookieConfig
-            from starlite.testing import TestClient
-
-
-            @pytest.fixture(scope="class")
-            def session_config(self) -> SessionCookieConfig:
-                return SessionCookieConfig(secret=SecretBytes(os.urandom(16)))
-
-
-            @pytest.fixture()
-            def app(self, session_config: SessionCookieConfig) -> Starlite:
-                @get(path="/test")
-                def my_handler() -> None:
-                    pass
-
-                # Set up session middleware.
-                return Starlite(route_handlers=[my_handler], middleware=[session_config.middleware])
-
-
-            def test_something(app: Starlite, session_config: SessionCookieConfig) -> None:
-                with TestClient(app=app, session_config=session_config) as client:
-                    cookies = client.create_session_cookies(session_data={"user": "test_user"})
-                    # Pass raw cookies to the request.
-                    client.get(url="/test", cookies=cookies)
-            ```
-        """
-        if self.session is None:
-            return {}
-        encoded_data = self.session.dump_data(data=session_data)
-        return {f"{self.session.config.key}-{i}": chunk.decode("utf-8") for i, chunk in enumerate(encoded_data)}
-
-
-=======
->>>>>>> 17abbf85
 @get("/")
 def _default_route_handler() -> None:
     ...
