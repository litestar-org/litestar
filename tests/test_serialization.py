--- conflicted
+++ resolved
@@ -163,32 +163,4 @@
 
 def test_decode_media_type_unsupported_media_type() -> None:
     with pytest.raises(SerializationException):
-<<<<<<< HEAD
-        decode_media_type(b"", MediaType.HTML, Model)
-
-
-@pytest.mark.parametrize("ret_val", [b'{"a":1,"b":"2"}', {"a": 1, "b": "2"}])
-def test_encode_dto_instance(ret_val: "bytes | dict") -> None:
-    class DTO(DTOInterface):
-        def to_encodable_type(self) -> LitestarEncodableType:
-            return ret_val
-
-        def to_data_type(self) -> Any:
-            return None
-
-        @classmethod
-        def from_builtins(cls, data: Any, connection: Request[Any, Any, Any]) -> "DTO":
-            return cls()
-
-        @classmethod
-        def from_bytes(cls, raw: bytes, connection: Request[Any, Any, Any]) -> "DTO":
-            return cls()
-
-        @classmethod
-        def from_data(cls, data: Any, connection: Request[Any, Any, Any]) -> "DTO":
-            return cls()
-
-    assert encode_json(DTO()) == b'{"a":1,"b":"2"}'
-=======
-        decode_media_type(b"", MediaType.HTML, Model)
->>>>>>> 6681bd39
+        decode_media_type(b"", MediaType.HTML, Model)