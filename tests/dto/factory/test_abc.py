--- conflicted
+++ resolved
@@ -110,37 +110,23 @@
 
 async def test_from_bytes(request_factory: RequestFactory) -> None:
     dto_type = DataclassDTO[Model]
-<<<<<<< HEAD
-    dto_type.on_registration(HandlerContext(route_handler=handler, dto_for="data", parsed_type=ParsedType(Model)))
-    connection = make_connection(request_factory, handler, data={"a": 1, "b": "two"})
-    assert dto_type(connection).bytes_to_data_type(b'{"a":1,"b":"two"}') == Model(a=1, b="two")
-=======
     dto_type.on_registration(HandlerContext(handler_id="handler", dto_for="data", parsed_type=ParsedType(Model)))
     conn_ctx = ConnectionContext(handler_id="handler", request_encoding_type="application/json")
     assert dto_type(conn_ctx).bytes_to_data_type(b'{"a":1,"b":"two"}') == Model(a=1, b="two")
->>>>>>> aaa81618
 
 
 def test_config_field_definitions() -> None:
     new_def = FieldDefinition(name="z", parsed_type=ParsedType(str), default="something")
     config = DTOConfig(field_definitions=(new_def,))
     dto_type = DataclassDTO[Annotated[Model, config]]
-<<<<<<< HEAD
-    dto_type.on_registration(HandlerContext(route_handler=handler, dto_for="data", parsed_type=ParsedType(Model)))
-=======
-    dto_type.on_registration(HandlerContext(handler_id="handler", dto_for="data", parsed_type=ParsedType(Model)))
->>>>>>> aaa81618
+    dto_type.on_registration(HandlerContext(handler_id="handler", dto_for="data", parsed_type=ParsedType(Model)))
     assert get_backend(dto_type).context.field_definitions["z"] is new_def
 
 
 def test_config_field_mapping() -> None:
     config = DTOConfig(field_mapping={"a": "z"})
     dto_type = DataclassDTO[Annotated[Model, config]]
-<<<<<<< HEAD
-    dto_type.on_registration(HandlerContext(route_handler=handler, dto_for="data", parsed_type=ParsedType(Model)))
-=======
-    dto_type.on_registration(HandlerContext(handler_id="handler", dto_for="data", parsed_type=ParsedType(Model)))
->>>>>>> aaa81618
+    dto_type.on_registration(HandlerContext(handler_id="handler", dto_for="data", parsed_type=ParsedType(Model)))
     field_definitions = get_backend(dto_type).context.field_definitions
     assert "a" not in field_definitions
     assert "z" in field_definitions
@@ -149,11 +135,7 @@
 def test_config_field_mapping_new_definition() -> None:
     config = DTOConfig(field_mapping={"a": FieldDefinition(name="z", parsed_type=ParsedType(str), default=Empty)})
     dto_type = DataclassDTO[Annotated[Model, config]]
-<<<<<<< HEAD
-    dto_type.on_registration(HandlerContext(route_handler=handler, dto_for="data", parsed_type=ParsedType(Model)))
-=======
-    dto_type.on_registration(HandlerContext(handler_id="handler", dto_for="data", parsed_type=ParsedType(Model)))
->>>>>>> aaa81618
+    dto_type.on_registration(HandlerContext(handler_id="handler", dto_for="data", parsed_type=ParsedType(Model)))
     field_definitions = get_backend(dto_type).context.field_definitions
     assert "a" not in field_definitions
     z = field_definitions["z"]
@@ -171,27 +153,6 @@
 
 @pytest.mark.parametrize("request_encoding_type", [RequestEncodingType.MULTI_PART, RequestEncodingType.URL_ENCODED])
 def test_form_encoded_data_uses_pydantic_backend(request_encoding_type: RequestEncodingType) -> None:
-<<<<<<< HEAD
-    @post()
-    def handler_1(data: Model = Body(media_type=request_encoding_type)) -> Model:
-        return data
-
-    @post()
-    def handler_2(data: Annotated[Model, Body(media_type=request_encoding_type)]) -> Model:
-        return data
-
-    for handler in handler_1, handler_2:
-        dto_type = DataclassDTO[Model]
-        dto_type.on_registration(
-            HandlerContext(
-                route_handler=handler,
-                dto_for="data",
-                parsed_type=ParsedType(Model),
-                request_encoding_type=request_encoding_type,
-            )
-        )
-        assert isinstance(dto_type._handler_backend_map[("data", handler)], PydanticDTOBackend)
-=======
     dto_type = DataclassDTO[Model]
     dto_type.on_registration(
         HandlerContext(
@@ -202,7 +163,6 @@
         )
     )
     assert isinstance(dto_type._handler_backend_map[("data", "handler")], PydanticDTOBackend)
->>>>>>> aaa81618
 
 
 def test_raises_invalid_annotation_for_non_homogenous_collection_types() -> None:
@@ -210,11 +170,7 @@
 
     with pytest.raises(InvalidAnnotation):
         dto_type.on_registration(
-<<<<<<< HEAD
-            HandlerContext(route_handler=handler, dto_for="data", parsed_type=ParsedType(Tuple[Model, str]))
-=======
             HandlerContext(handler_id="handler", dto_for="data", parsed_type=ParsedType(Tuple[Model, str]))
->>>>>>> aaa81618
         )
 
 
@@ -227,11 +183,7 @@
 
     with pytest.raises(InvalidAnnotation):
         dto_type.on_registration(
-<<<<<<< HEAD
-            HandlerContext(route_handler=handler, dto_for="data", parsed_type=ParsedType(OtherModel))
-=======
             HandlerContext(handler_id="handler", dto_for="data", parsed_type=ParsedType(OtherModel))
->>>>>>> aaa81618
         )
 
 
@@ -242,31 +194,13 @@
     class SubType(Model):
         c: int
 
-<<<<<<< HEAD
-    @post(dto=dto_type, signature_namespace={"SubType": SubType})
-    def handler(data: SubType) -> SubType:
-        return data
-
-    dto_type.on_registration(HandlerContext(route_handler=handler, dto_for="data", parsed_type=ParsedType(SubType)))
-    assert "c" in dto_type._handler_backend_map[("data", handler)].context.field_definitions
-=======
     dto_type.on_registration(HandlerContext(handler_id="handler", dto_for="data", parsed_type=ParsedType(SubType)))
     assert "c" in dto_type._handler_backend_map[("data", "handler")].context.field_definitions
->>>>>>> aaa81618
 
 
 def test_create_openapi_schema(monkeypatch: MonkeyPatch) -> None:
     dto_type = DataclassDTO[Model]
-<<<<<<< HEAD
-
-    @post(dto=dto_type)
-    def handler(data: Model) -> Model:
-        return data
-
-    dto_type.on_registration(HandlerContext(route_handler=handler, dto_for="data", parsed_type=ParsedType(Model)))
-=======
-    dto_type.on_registration(HandlerContext(handler_id="handler", dto_for="data", parsed_type=ParsedType(Model)))
->>>>>>> aaa81618
+    dto_type.on_registration(HandlerContext(handler_id="handler", dto_for="data", parsed_type=ParsedType(Model)))
 
     with patch("litestar.dto.factory.backends.abc.AbstractDTOBackend.create_openapi_schema") as mock:
         dto_type.create_openapi_schema("data", "handler", True, {})
