from __future__ import annotations

from typing import TYPE_CHECKING, TypeVar

import pytest
from typing_extensions import Annotated

from litestar import post
from litestar.dto.factory.config import DTOConfig
from litestar.dto.factory.exc import InvalidAnnotation
from litestar.dto.factory.stdlib.dataclass import DataclassDTO
from litestar.dto.factory.types import FieldDefinition
from litestar.types.empty import Empty
from litestar.utils.signature import ParsedType

from . import Model

if TYPE_CHECKING:
    from typing import Any

    from litestar.connection import Request
    from litestar.dto.factory.backends.abc import AbstractDTOBackend
    from litestar.handlers.http_handlers import HTTPRouteHandler
    from litestar.testing import RequestFactory


def make_connection(
    request_factory: RequestFactory, handler: HTTPRouteHandler, **kwargs: Any
) -> Request[Any, Any, Any]:
    connection = request_factory.post(**kwargs)
    connection.scope["route_handler"] = handler
    return connection


def get_backend(dto_type: type[DataclassDTO[Any]]) -> AbstractDTOBackend:
    return next(iter(dto_type._type_backend_map.values()))


def test_forward_referenced_type_argument_raises_exception() -> None:
    with pytest.raises(InvalidAnnotation):
        DataclassDTO["Model"]


def test_type_narrowing_with_scalar_type_arg() -> None:
    dto = DataclassDTO[Model]
    assert dto.config == DTOConfig()
    assert dto.model_type is Model


def test_type_narrowing_with_annotated_scalar_type_arg() -> None:
    config = DTOConfig()
    dto = DataclassDTO[Annotated[Model, config]]
    assert dto.config is config
    assert dto.model_type is Model


def test_type_narrowing_with_only_type_var() -> None:
    t = TypeVar("t", bound=Model)
    generic_dto = DataclassDTO[t]
    assert generic_dto is DataclassDTO


def test_type_narrowing_with_annotated_type_var() -> None:
    config = DTOConfig()
    t = TypeVar("t", bound=Model)
    generic_dto = DataclassDTO[Annotated[t, config]]
    assert generic_dto is not DataclassDTO
    assert issubclass(generic_dto, DataclassDTO)
    assert generic_dto.config is config
    assert not hasattr(generic_dto, "model_type")


def test_extra_annotated_metadata_ignored() -> None:
    config = DTOConfig()
    dto = DataclassDTO[Annotated[Model, config, "a"]]
    assert dto.config is config


def test_overwrite_config() -> None:
    t = TypeVar("t", bound=Model)
    first = DTOConfig(exclude={"a"})
    generic_dto = DataclassDTO[Annotated[t, first]]
    second = DTOConfig(exclude={"b"})
    dto = generic_dto[Annotated[Model, second]]  # pyright: ignore
    assert dto.config is second


async def test_from_bytes(request_factory: RequestFactory) -> None:
    @post()
    def handler(data: Model) -> Model:
        return data

    dto_type = DataclassDTO[Model]
<<<<<<< HEAD
    dto_type.on_registration(handler, "data", ParsedType(Model))
    dto_instance = dto_type.from_bytes(
        b'{"a":1,"b":"two"}', make_connection(request_factory, handler, data={"a": 1, "b": "two"})
    )
    assert dto_instance._data == Model(a=1, b="two")
=======
    dto_type.on_registration(handler, "data")
    connection = make_connection(request_factory, handler, data={"a": 1, "b": "two"})
    assert dto_type(connection).bytes_to_data_type(b'{"a":1,"b":"two"}') == Model(a=1, b="two")
>>>>>>> 6681bd39


def test_config_field_definitions() -> None:
    @post()
    def handler(data: Model) -> Model:
        return data

    new_def = FieldDefinition(name="z", parsed_type=ParsedType(str), default="something")
    config = DTOConfig(field_definitions=(new_def,))
    dto_type = DataclassDTO[Annotated[Model, config]]
    dto_type.on_registration(handler, "data", ParsedType(Model))
    assert get_backend(dto_type).field_definitions["z"] is new_def


def test_config_field_mapping() -> None:
    @post()
    def handler(data: Model) -> Model:
        return data

    config = DTOConfig(field_mapping={"a": "z"})
    dto_type = DataclassDTO[Annotated[Model, config]]
    dto_type.on_registration(handler, "data", ParsedType(Model))
    field_definitions = get_backend(dto_type).field_definitions
    assert "a" not in field_definitions
    assert "z" in field_definitions


def test_config_field_mapping_new_definition() -> None:
    @post()
    def handler(data: Model) -> Model:
        return data

    config = DTOConfig(field_mapping={"a": FieldDefinition(name="z", parsed_type=ParsedType(str), default=Empty)})
    dto_type = DataclassDTO[Annotated[Model, config]]
    dto_type.on_registration(handler, "data", ParsedType(Model))
    field_definitions = get_backend(dto_type).field_definitions
    assert "a" not in field_definitions
    z = field_definitions["z"]
    assert isinstance(z, FieldDefinition)
    assert z.name == "z"
    assert z.annotation is str


def test_type_narrowing_with_multiple_configs() -> None:
    config_1 = DTOConfig()
    config_2 = DTOConfig()
    dto = DataclassDTO[Annotated[Model, config_1, config_2]]
    assert dto.config is config_1<|MERGE_RESOLUTION|>--- conflicted
+++ resolved
@@ -91,17 +91,9 @@
         return data
 
     dto_type = DataclassDTO[Model]
-<<<<<<< HEAD
-    dto_type.on_registration(handler, "data", ParsedType(Model))
-    dto_instance = dto_type.from_bytes(
-        b'{"a":1,"b":"two"}', make_connection(request_factory, handler, data={"a": 1, "b": "two"})
-    )
-    assert dto_instance._data == Model(a=1, b="two")
-=======
     dto_type.on_registration(handler, "data")
     connection = make_connection(request_factory, handler, data={"a": 1, "b": "two"})
     assert dto_type(connection).bytes_to_data_type(b'{"a":1,"b":"two"}') == Model(a=1, b="two")
->>>>>>> 6681bd39
 
 
 def test_config_field_definitions() -> None:
