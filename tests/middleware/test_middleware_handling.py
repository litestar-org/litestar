--- conflicted
+++ resolved
@@ -132,27 +132,7 @@
     assert trusted_hosts_middleware.allowed_hosts == ["*"]
 
 
-<<<<<<< HEAD
-def test_request_body_logging_middleware(caplog: LogCaptureFixture) -> None:
-=======
-def test_gzip_middleware() -> None:
-    client = create_test_client(route_handlers=[handler], gzip_config=GZIPConfig())
-    unpacked_middleware = []
-    cur = client.app.asgi_handler
-    while hasattr(cur, "app"):
-        unpacked_middleware.append(cur)
-        cur = cast(ASGIApp, cur.app)  # type: ignore
-    else:
-        unpacked_middleware.append(cur)
-    assert len(unpacked_middleware) == 4
-    gzip_middleware = unpacked_middleware[1]
-    assert isinstance(gzip_middleware, GZipMiddleware)
-    assert gzip_middleware.minimum_size == 500
-    assert gzip_middleware.compresslevel == 9
-
-
 def test_request_body_logging_middleware(caplog: "LogCaptureFixture") -> None:
->>>>>>> 69b52a6d
     with caplog.at_level(logging.INFO):
         client = create_test_client(
             route_handlers=[post_handler], middleware=[MiddlewareProtocolRequestLoggingMiddleware]
