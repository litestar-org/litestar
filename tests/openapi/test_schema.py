--- conflicted
+++ resolved
@@ -12,11 +12,7 @@
 from litestar import Controller, MediaType, get
 from litestar._openapi.schema_generation.schema import (
     KWARG_MODEL_ATTRIBUTE_TO_OPENAPI_PROPERTY_MAP,
-<<<<<<< HEAD
     SchemaCreator,
-=======
-    create_schema,
->>>>>>> 47c00e60
     create_schema_for_annotation,
 )
 from litestar._signature.field import SignatureField
@@ -59,7 +55,7 @@
         pattern="^[a-z]$",
     )
     field = SignatureField.create(field_type=str, kwarg_model=kwarg_model)
-    schema = create_schema(field=field, plugins=[], schemas={}, prefer_alias=True, generate_examples=False)
+    schema = SchemaCreator().for_field(field)
 
     assert schema.title  # type: ignore
     assert schema.const == test_str  # type: ignore
@@ -196,9 +192,7 @@
 """
     )
     schemas: Dict[str, Schema] = {}
-    create_schema(
-        field=SignatureField.create(module.Foo), plugins=[], schemas=schemas, prefer_alias=True, generate_examples=False
-    )
+    SchemaCreator(schemas=schemas).for_field(SignatureField.create(module.Foo))
     schema = schemas["Foo"]
     assert schema.properties and "foo" in schema.properties
 
@@ -220,9 +214,7 @@
 """
     )
     schemas: Dict[str, Schema] = {}
-    create_schema(
-        field=SignatureField.create(module.Foo), plugins=[], schemas=schemas, prefer_alias=True, generate_examples=False
-    )
+    SchemaCreator(schemas=schemas).for_field(SignatureField.create(module.Foo))
     schema = schemas["Foo"]
     assert schema.properties and "foo" in schema.properties
 
@@ -245,9 +237,7 @@
 """
     )
     schemas: Dict[str, Schema] = {}
-    create_schema(
-        field=SignatureField.create(module.Foo), plugins=[], schemas=schemas, prefer_alias=True, generate_examples=False
-    )
+    SchemaCreator(schemas=schemas).for_field(SignatureField.create(module.Foo))
     schema = schemas["Foo"]
     assert schema.properties and all(key in schema.properties for key in ("foo", "bar", "baz"))
 
@@ -295,13 +285,7 @@
         constrainted_is_digit: Annotated[str, annotated_types.IsDigits]
 
     schemas: Dict[str, Schema] = {}
-    create_schema(
-        field=SignatureField.create(name="MyDataclass", field_type=MyDataclass),
-        generate_examples=False,
-        plugins=[],
-        schemas=schemas,
-        prefer_alias=True,
-    )
+    SchemaCreator(schemas=schemas).for_field(SignatureField.create(name="MyDataclass", field_type=MyDataclass))
     schema = schemas["MyDataclass"]
 
     assert schema.properties["constrained_int"].exclusive_minimum == 1  # type: ignore
