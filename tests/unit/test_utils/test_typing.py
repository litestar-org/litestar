--- conflicted
+++ resolved
@@ -8,18 +8,13 @@
 import pytest
 from typing_extensions import Annotated
 
-<<<<<<< HEAD
 from litestar.utils.typing import (
     annotation_is_iterable_of_type,
     get_origin_or_inner_type,
     get_type_hints_with_generics_resolved,
     make_non_optional_union,
 )
-from tests import PydanticPerson, PydanticPet
-=======
-from litestar.utils.typing import annotation_is_iterable_of_type, get_origin_or_inner_type, make_non_optional_union
 from tests.models import DataclassPerson, DataclassPet
->>>>>>> 286b1eda
 
 if version_info >= (3, 10):
     from collections import deque  # noqa: F401
@@ -70,10 +65,9 @@
 
 
 def test_get_origin_or_inner_type() -> None:
-<<<<<<< HEAD
-    assert get_origin_or_inner_type(List[PydanticPerson]) == list
-    assert get_origin_or_inner_type(Annotated[List[PydanticPerson], "foo"]) == list
-    assert get_origin_or_inner_type(Annotated[Dict[str, List[PydanticPerson]], "foo"]) == dict
+    assert get_origin_or_inner_type(List[DataclassPerson]) == list
+    assert get_origin_or_inner_type(Annotated[List[DataclassPerson], "foo"]) == list
+    assert get_origin_or_inner_type(Annotated[Dict[str, List[DataclassPerson]], "foo"]) == dict
 
 
 T = TypeVar("T")
@@ -163,9 +157,4 @@
     ),
 )
 def test_get_type_hints_with_generics(annotation: Any, expected_type_hints: dict[str, Any]) -> None:
-    assert get_type_hints_with_generics_resolved(annotation, include_extras=True) == expected_type_hints
-=======
-    assert get_origin_or_inner_type(List[DataclassPerson]) == list
-    assert get_origin_or_inner_type(Annotated[List[DataclassPerson], "foo"]) == list
-    assert get_origin_or_inner_type(Annotated[Dict[str, List[DataclassPerson]], "foo"]) == dict
->>>>>>> 286b1eda
+    assert get_type_hints_with_generics_resolved(annotation, include_extras=True) == expected_type_hints