--- conflicted
+++ resolved
@@ -1,12 +1,6 @@
 import pytest
 
 
-<<<<<<< HEAD
 def test_minijinja_from_state_deprecation() -> None:
     with pytest.warns(DeprecationWarning):
-        from litestar.contrib.minijinja import minijinja_from_state  # noqa: F401
-=======
-def test_contrib_minijnja_deprecation() -> None:
-    with pytest.warns(DeprecationWarning):
-        from litestar.contrib.minijnja import MiniJinjaTemplateEngine  # noqa: F401
->>>>>>> 5298a8c7
+        from litestar.contrib.minijinja import minijinja_from_state  # noqa: F401