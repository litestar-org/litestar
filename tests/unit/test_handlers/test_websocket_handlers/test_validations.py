--- conflicted
+++ resolved
@@ -34,12 +34,8 @@
     with pytest.raises(ImproperlyConfiguredException):
 
         @websocket(path="/")  # type: ignore[arg-type]
-<<<<<<< HEAD
-        def sync_websocket_handler(socket: WebSocket) -> None: ...
-=======
         def sync_websocket_handler(socket: WebSocket) -> None:
             ...
->>>>>>> bfb7758f
 
         sync_websocket_handler.on_registration(Litestar())
 
@@ -48,7 +44,8 @@
     with pytest.raises(ImproperlyConfiguredException):
 
         @websocket(path="/")
-        async def websocket_handler_with_data_kwarg(socket: WebSocket, data: Any) -> None: ...
+        async def websocket_handler_with_data_kwarg(socket: WebSocket, data: Any) -> None:
+            ...
 
         websocket_handler_with_data_kwarg.on_registration(Litestar())
 
@@ -57,7 +54,8 @@
     with pytest.raises(ImproperlyConfiguredException):
 
         @websocket(path="/")
-        async def websocket_handler_with_request_kwarg(socket: WebSocket, request: Any) -> None: ...
+        async def websocket_handler_with_request_kwarg(socket: WebSocket, request: Any) -> None:
+            ...
 
         websocket_handler_with_request_kwarg.on_registration(Litestar())
 
@@ -66,6 +64,7 @@
     with pytest.raises(ImproperlyConfiguredException):
 
         @websocket(path="/")
-        async def websocket_handler_with_request_kwarg(socket: WebSocket, body: bytes) -> None: ...
+        async def websocket_handler_with_request_kwarg(socket: WebSocket, body: bytes) -> None:
+            ...
 
         websocket_handler_with_request_kwarg.on_registration(Litestar())