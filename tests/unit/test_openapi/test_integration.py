from __future__ import annotations

import dataclasses
from dataclasses import dataclass
from types import ModuleType
from typing import Callable, Generic, Optional, TypeVar, cast

import msgspec
import pytest
import yaml
from typing_extensions import Annotated

from litestar import Controller, Litestar, delete, get, patch, post
from litestar._openapi.plugin import OpenAPIPlugin
from litestar.enums import MediaType, OpenAPIMediaType, ParamType
from litestar.openapi import OpenAPIConfig, OpenAPIController
from litestar.openapi.spec import Parameter as OpenAPIParameter
from litestar.params import Parameter
from litestar.serialization.msgspec_hooks import decode_json, encode_json, get_serializer
from litestar.status_codes import HTTP_200_OK, HTTP_404_NOT_FOUND
from litestar.testing import create_test_client

CREATE_EXAMPLES_VALUES = (True, False)


@pytest.fixture(params=[True, False])
def create_examples(request: pytest.FixtureRequest) -> bool:
    return request.param  # type: ignore[no-any-return]


@pytest.mark.parametrize("schema_path", ["/schema/openapi.yaml", "/schema/openapi.yml"])
def test_openapi(
    person_controller: type[Controller],
    pet_controller: type[Controller],
    create_examples: bool,
    schema_path: str,
    openapi_controller: type[OpenAPIController] | None,
) -> None:
    openapi_config = OpenAPIConfig(
        "Example API", "1.0.0", create_examples=create_examples, openapi_controller=openapi_controller
    )
    with create_test_client([person_controller, pet_controller], openapi_config=openapi_config) as client:
        assert client.app.openapi_schema
        openapi_schema = client.app.openapi_schema
        assert openapi_schema.paths
        response = client.get(schema_path)
        assert response.status_code == HTTP_200_OK
        assert response.headers["content-type"] == OpenAPIMediaType.OPENAPI_YAML.value
        assert client.app.openapi_schema
        serializer = get_serializer(client.app.type_encoders)
        schema_json = decode_json(encode_json(openapi_schema.to_schema(), serializer))
        assert response.content.decode("utf-8") == yaml.dump(schema_json)


def test_openapi_json(
    person_controller: type[Controller],
    pet_controller: type[Controller],
    create_examples: bool,
    openapi_controller: type[OpenAPIController] | None,
) -> None:
    openapi_config = OpenAPIConfig(
        "Example API", "1.0.0", create_examples=create_examples, openapi_controller=openapi_controller
    )
    with create_test_client([person_controller, pet_controller], openapi_config=openapi_config) as client:
        assert client.app.openapi_schema
        openapi_schema = client.app.openapi_schema
        assert openapi_schema.paths
        response = client.get("/schema/openapi.json")
        assert response.status_code == HTTP_200_OK
        assert response.headers["content-type"] == OpenAPIMediaType.OPENAPI_JSON.value
        assert client.app.openapi_schema
        serializer = get_serializer(client.app.type_encoders)
        assert response.content == encode_json(openapi_schema.to_schema(), serializer)


@pytest.mark.parametrize(
    "endpoint, schema_path", [("openapi.yaml", "/schema/openapi.yaml"), ("openapi.yml", "/schema/openapi.yml")]
)
def test_openapi_yaml_not_allowed(
    endpoint: str,
    schema_path: str,
    person_controller: type[Controller],
    pet_controller: type[Controller],
    openapi_controller: type[OpenAPIController] | None,
) -> None:
    openapi_config = OpenAPIConfig(
        "Example API", "1.0.0", enabled_endpoints=set(), openapi_controller=openapi_controller
    )

    with create_test_client([person_controller, pet_controller], openapi_config=openapi_config) as client:
        assert client.app.openapi_schema
        openapi_schema = client.app.openapi_schema
        assert openapi_schema.paths
        response = client.get(schema_path)
        assert response.status_code == HTTP_404_NOT_FOUND


def test_openapi_json_not_allowed(person_controller: type[Controller], pet_controller: type[Controller]) -> None:
    # only tested with the OpenAPIController, b/c new router based approach always serves `openapi.json`.
    openapi_config = OpenAPIConfig(
        "Example API",
        "1.0.0",
        enabled_endpoints=set(),
        openapi_controller=OpenAPIController,
    )

    with create_test_client([person_controller, pet_controller], openapi_config=openapi_config) as client:
        assert client.app.openapi_schema
        openapi_schema = client.app.openapi_schema
        assert openapi_schema.paths
        response = client.get("/schema/openapi.json")
        assert response.status_code == HTTP_404_NOT_FOUND


def test_openapi_custom_path(openapi_controller: type[OpenAPIController] | None) -> None:
    openapi_config = OpenAPIConfig(
        title="my title", version="1.0.0", path="/custom_schema_path", openapi_controller=openapi_controller
    )
    with create_test_client([], openapi_config=openapi_config) as client:
        response = client.get("/schema")
        assert response.status_code == HTTP_404_NOT_FOUND

        response = client.get("/custom_schema_path")
        assert response.status_code == HTTP_200_OK

        response = client.get("/custom_schema_path/openapi.json")
        assert response.status_code == HTTP_200_OK


def test_openapi_normalizes_custom_path(openapi_controller: type[OpenAPIController] | None) -> None:
    openapi_config = OpenAPIConfig(
        title="my title", version="1.0.0", path="custom_schema_path", openapi_controller=openapi_controller
    )
    with create_test_client([], openapi_config=openapi_config) as client:
        response = client.get("/custom_schema_path/openapi.json")
        assert response.status_code == HTTP_200_OK

        response = client.get("/custom_schema_path/openapi.json")
        assert response.status_code == HTTP_200_OK


def test_openapi_custom_path_avoids_override() -> None:
    class CustomOpenAPIController(OpenAPIController):
        path = "/custom_docs"

    openapi_config = OpenAPIConfig(title="my title", version="1.0.0", openapi_controller=CustomOpenAPIController)
    with create_test_client([], openapi_config=openapi_config) as client:
        response = client.get("/schema")
        assert response.status_code == HTTP_404_NOT_FOUND

        response = client.get("/custom_docs/openapi.json")
        assert response.status_code == HTTP_200_OK

        response = client.get("/custom_docs/openapi.json")
        assert response.status_code == HTTP_200_OK


def test_openapi_custom_path_overrides_custom_controller_path() -> None:
    class CustomOpenAPIController(OpenAPIController):
        path = "/custom_docs"

    openapi_config = OpenAPIConfig(
        title="my title", version="1.0.0", openapi_controller=CustomOpenAPIController, path="/override_docs_path"
    )
    with create_test_client([], openapi_config=openapi_config) as client:
        response = client.get("/custom_docs")
        assert response.status_code == HTTP_404_NOT_FOUND

        response = client.get("/override_docs_path/openapi.json")
        assert response.status_code == HTTP_200_OK

        response = client.get("/override_docs_path/openapi.json")
        assert response.status_code == HTTP_200_OK


def test_msgspec_schema_generation(create_examples: bool, openapi_controller: type[OpenAPIController] | None) -> None:
    class Lookup(msgspec.Struct):
        id: Annotated[
            str,
            msgspec.Meta(
                min_length=12,
                max_length=16,
                description="A unique identifier",
                examples=["e4eaaaf2-d142-11e1-b3e4-080027620cdd"],
            ),
        ]

    @post("/example")
    async def example_route() -> Lookup:
        return Lookup(id="1234567812345678")

    with create_test_client(
        route_handlers=[example_route],
        openapi_config=OpenAPIConfig(
            title="Example API",
            version="1.0.0",
            create_examples=create_examples,
            openapi_controller=openapi_controller,
        ),
        signature_types=[Lookup],
    ) as client:
        response = client.get("/schema/openapi.json")
        assert response.status_code == HTTP_200_OK
        assert response.json()["components"]["schemas"]["test_msgspec_schema_generation.Lookup"]["properties"][
            "id"
        ] == {
            "description": "A unique identifier",
            "examples": ["e4eaaaf2-d142-11e1-b3e4-080027620cdd"],
            "maxLength": 16,
            "minLength": 12,
            "type": "string",
        }


<<<<<<< HEAD
=======
def test_dataclass_field_default() -> None:
    # https://github.com/litestar-org/litestar/issues/3201
    @dataclass
    class SomeModel:
        field_a: str = "default_a"
        field_b: str = dataclasses.field(default="default_b")
        field_c: str = dataclasses.field(default_factory=lambda: "default_c")

    @get("/")
    async def handler() -> SomeModel:
        return SomeModel()

    app = Litestar(route_handlers=[handler], signature_types=[SomeModel])
    schema = app.openapi_schema.components.schemas["test_dataclass_field_default.SomeModel"]
    assert schema
    assert schema.properties["field_a"].default == "default_a"  # type: ignore[union-attr, index]
    assert schema.properties["field_b"].default == "default_b"  # type: ignore[union-attr, index]
    assert schema.properties["field_c"].default is None  # type: ignore[union-attr, index]


def test_struct_field_default() -> None:
    # https://github.com/litestar-org/litestar/issues/3201
    class SomeModel(msgspec.Struct, kw_only=True):
        field_a: str = "default_a"
        field_b: str = msgspec.field(default="default_b")
        field_c: str = msgspec.field(default_factory=lambda: "default_c")

    @get("/")
    async def handler() -> SomeModel:
        return SomeModel()

    app = Litestar(route_handlers=[handler], signature_types=[SomeModel])
    schema = app.openapi_schema.components.schemas["test_struct_field_default.SomeModel"]
    assert schema
    assert schema.properties["field_a"].default == "default_a"  # type: ignore[union-attr, index]
    assert schema.properties["field_b"].default == "default_b"  # type: ignore[union-attr, index]
    assert schema.properties["field_c"].default is None  # type: ignore[union-attr, index]


>>>>>>> 03b63e6c
def test_schema_for_optional_path_parameter(openapi_controller: type[OpenAPIController] | None) -> None:
    @get(path=["/", "/{test_message:str}"], media_type=MediaType.TEXT, sync_to_thread=False)
    def handler(test_message: Optional[str]) -> str:  # noqa: UP007
        return test_message or "no message"

    with create_test_client(
        route_handlers=[handler],
        openapi_config=OpenAPIConfig(
            title="Example API",
            version="1.0.0",
            create_examples=True,
            openapi_controller=openapi_controller,
        ),
    ) as client:
        response = client.get("/schema/openapi.json")
        assert response.status_code == HTTP_200_OK
        assert "parameters" not in response.json()["paths"]["/"]["get"]  # type[ignore]
        parameter = response.json()["paths"]["/{test_message}"]["get"]["parameters"][0]  # type[ignore]
        assert parameter
        assert parameter["in"] == ParamType.PATH
        assert parameter["name"] == "test_message"


T = TypeVar("T")


@dataclass
class Foo(Generic[T]):
    foo: T


def test_with_generic_class(openapi_controller: type[OpenAPIController] | None) -> None:
    @get("/foo-str", sync_to_thread=False)
    def handler_foo_str() -> Foo[str]:
        return Foo("")

    @get("/foo-int", sync_to_thread=False)
    def handler_foo_int() -> Foo[int]:
        return Foo(1)

    with create_test_client(
        route_handlers=[handler_foo_str, handler_foo_int],
        openapi_config=OpenAPIConfig(
            title="Example API",
            version="1.0.0",
            openapi_controller=openapi_controller,
        ),
    ) as client:
        response = client.get("/schema/openapi.json")
        assert response.status_code == HTTP_200_OK
        assert response.json() == {
            "info": {"title": "Example API", "version": "1.0.0"},
            "openapi": "3.1.0",
            "servers": [{"url": "/"}],
            "paths": {
                "/foo-str": {
                    "get": {
                        "summary": "HandlerFooStr",
                        "operationId": "FooStrHandlerFooStr",
                        "responses": {
                            "200": {
                                "description": "Request fulfilled, document follows",
                                "headers": {},
                                "content": {"application/json": {"schema": {"$ref": "#/components/schemas/Foo[str]"}}},
                            }
                        },
                        "deprecated": False,
                    }
                },
                "/foo-int": {
                    "get": {
                        "summary": "HandlerFooInt",
                        "operationId": "FooIntHandlerFooInt",
                        "responses": {
                            "200": {
                                "description": "Request fulfilled, document follows",
                                "headers": {},
                                "content": {"application/json": {"schema": {"$ref": "#/components/schemas/Foo[int]"}}},
                            }
                        },
                        "deprecated": False,
                    }
                },
            },
            "components": {
                "schemas": {
                    "Foo[str]": {
                        "properties": {"foo": {"type": "string"}},
                        "type": "object",
                        "required": ["foo"],
                        "title": "Foo[str]",
                    },
                    "Foo[int]": {
                        "properties": {"foo": {"type": "integer"}},
                        "type": "object",
                        "required": ["foo"],
                        "title": "Foo[int]",
                    },
                }
            },
        }


def test_allow_multiple_parameters_with_same_name_but_different_location() -> None:
    """Test that we can support params with the same name if they are in different locations, e.g., cookie and header.

    https://github.com/litestar-org/litestar/issues/2662
    """

    @post("/test")
    async def route(
        name: Annotated[Optional[str], Parameter(cookie="name")] = None,  # noqa: UP007
        name_header: Annotated[Optional[str], Parameter(header="name")] = None,  # noqa: UP007
    ) -> str:
        return name or name_header or ""

    app = Litestar(route_handlers=[route], debug=True)
    assert app.openapi_schema.paths is not None
    schema = app.openapi_schema
    paths = schema.paths
    assert paths is not None
    path = paths["/test"]
    assert path.post is not None
    parameters = path.post.parameters
    assert parameters is not None
    assert len(parameters) == 2
    assert all(isinstance(param, OpenAPIParameter) for param in parameters)
    params = cast("list[OpenAPIParameter]", parameters)
    assert all(param.name == "name" for param in params)
    assert tuple(param.param_in for param in params) == ("cookie", "header")


def test_schema_name_collisions(create_module: Callable[[str], ModuleType]) -> None:
    module_a = create_module(
        """
from dataclasses import dataclass

@dataclass
class Model:
    a: str

"""
    )

    module_b = create_module(
        """
from dataclasses import dataclass

@dataclass
class Model:
    b: str

"""
    )

    @get("/foo", sync_to_thread=False, signature_namespace={"module_a": module_a})
    def handler_a() -> module_a.Model:  # type: ignore[name-defined]
        return module_a.Model(a="")

    @get("/bar", sync_to_thread=False, signature_namespace={"module_b": module_b})
    def handler_b() -> module_b.Model:  # type: ignore[name-defined]
        return module_b.Model(b="")

    app = Litestar(route_handlers=[handler_a, handler_b], debug=True)
    openapi_plugin = app.plugins.get(OpenAPIPlugin)
    assert openapi_plugin.provide_openapi().components.schemas.keys() == {
        f"{module_a.__name__}_Model",
        f"{module_b.__name__}_Model",
    }
    # TODO: expand this test to cover more cases


def test_multiple_handlers_for_same_route() -> None:
    @post("/", sync_to_thread=False)
    def post_handler() -> None: ...

    @get("/", sync_to_thread=False)
    def get_handler() -> None: ...

    app = Litestar([get_handler, post_handler])
    openapi_plugin = app.plugins.get(OpenAPIPlugin)
    openapi = openapi_plugin.provide_openapi()

    assert openapi.paths is not None
    path_item = openapi.paths["/"]
    assert path_item.get is not None
    assert path_item.post is not None


@pytest.mark.parametrize(("random_seed_one", "random_seed_two", "should_be_equal"), [(10, 10, True), (10, 20, False)])
def test_seeding(random_seed_one: int, random_seed_two: int, should_be_equal: bool) -> None:
    @post("/", sync_to_thread=False)
    def post_handler(q: str) -> None: ...

    @get("/", sync_to_thread=False)
    def get_handler(q: str) -> None: ...

    app = Litestar(
        [get_handler, post_handler], openapi_config=OpenAPIConfig("Litestar", "v0.0.1", True, random_seed_one)
    )
    openapi_plugin = app.plugins.get(OpenAPIPlugin)
    openapi_one = openapi_plugin.provide_openapi()

    app = Litestar(
        [get_handler, post_handler], openapi_config=OpenAPIConfig("Litestar", "v0.0.1", True, random_seed_two)
    )
    openapi_plugin = app.plugins.get(OpenAPIPlugin)
    openapi_two = openapi_plugin.provide_openapi()

    if should_be_equal:
        assert openapi_one == openapi_two
    else:
        assert openapi_one != openapi_two


def test_components_schemas_in_alphabetical_order() -> None:
    # https://github.com/litestar-org/litestar/issues/3059

    @dataclass
    class A: ...

    @dataclass
    class B: ...

    @dataclass
    class C: ...

    class TestController(Controller):
        @post("/", sync_to_thread=False)
        def post_handler(self, data: B) -> None: ...

        @get("/", sync_to_thread=False)
        def get_handler(self) -> A:  # type: ignore[empty-body]
            ...

        @patch("/", sync_to_thread=False)
        def patch_handler(self, data: C) -> A:  # type: ignore[empty-body]
            ...

        @delete("/", sync_to_thread=False)
        def delete_handler(self, data: B) -> None: ...

    app = Litestar([TestController], signature_types=[A, B, C])
    openapi_plugin = app.plugins.get(OpenAPIPlugin)
    openapi = openapi_plugin.provide_openapi()

    expected_keys = [
        "test_components_schemas_in_alphabetical_order.A",
        "test_components_schemas_in_alphabetical_order.B",
        "test_components_schemas_in_alphabetical_order.C",
    ]
    assert list(openapi.components.schemas.keys()) == expected_keys<|MERGE_RESOLUTION|>--- conflicted
+++ resolved
@@ -212,8 +212,6 @@
         }
 
 
-<<<<<<< HEAD
-=======
 def test_dataclass_field_default() -> None:
     # https://github.com/litestar-org/litestar/issues/3201
     @dataclass
@@ -253,7 +251,6 @@
     assert schema.properties["field_c"].default is None  # type: ignore[union-attr, index]
 
 
->>>>>>> 03b63e6c
 def test_schema_for_optional_path_parameter(openapi_controller: type[OpenAPIController] | None) -> None:
     @get(path=["/", "/{test_message:str}"], media_type=MediaType.TEXT, sync_to_thread=False)
     def handler(test_message: Optional[str]) -> str:  # noqa: UP007
