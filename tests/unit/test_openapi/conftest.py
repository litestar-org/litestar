--- conflicted
+++ resolved
@@ -27,22 +27,13 @@
             headers: Any,
             request: Any,
             state: State,
-<<<<<<< HEAD
-            query: Dict[str, Any],
-            cookies: Dict[str, Any],
+            query: dict[str, Any],
+            cookies: dict[str, Any],
             # path parameter
             service_id: int,
             # required query parameters below
             page: int,
-            name: Optional[Union[str, List[str]]],  # intentionally without default
-=======
-            query: dict[str, Any],
-            cookies: dict[str, Any],
-            # required query parameters below
-            page: int,
             name: Optional[Union[str, list[str]]],  # intentionally without default
-            service_id: int,
->>>>>>> c9db98ba
             page_size: int = Parameter(
                 query="pageSize",
                 description="Page Size Description",
