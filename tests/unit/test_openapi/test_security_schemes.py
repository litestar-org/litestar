--- conflicted
+++ resolved
@@ -99,11 +99,7 @@
 def test_layered_security_declaration() -> None:
     class MyController(Controller):
         path = "/controller"
-<<<<<<< HEAD
-        security = [{"controllerToken": []}]
-=======
         security = [{"controllerToken": []}]  # pyright: ignore
->>>>>>> 739d2878
 
         @get("", security=[{"handlerToken": []}])
         def my_handler(self) -> None:
