--- conflicted
+++ resolved
@@ -13,11 +13,7 @@
 from litestar.channels.backends.asyncpg import AsyncPgChannelsBackend
 from litestar.channels.backends.memory import MemoryChannelsBackend
 from litestar.channels.backends.psycopg import PsycoPgChannelsBackend
-<<<<<<< HEAD
-from litestar.channels.backends.redis import RedisChannelsPubSubBackend, RedisChannelsStreamBackend
-=======
 from litestar.channels.backends.redis import RedisChannelsStreamBackend
->>>>>>> 96d06e9f
 from litestar.exceptions import ImproperlyConfiguredException
 from litestar.utils.compat import async_next
 
@@ -113,12 +109,6 @@
 async def test_get_history(
     channels_backend_with_history: ChannelsBackend, history_limit: int | None, expected_history_length: int
 ) -> None:
-<<<<<<< HEAD
-    if isinstance(channels_backend, (RedisChannelsPubSubBackend, AsyncPgChannelsBackend, PsycoPgChannelsBackend)):
-        pytest.skip("Redis pub/sub backend does not support history")
-
-=======
->>>>>>> 96d06e9f
     messages = [str(i).encode() for i in range(100)]
     for message in messages:
         await channels_backend_with_history.publish(message, {"something"})
@@ -130,14 +120,7 @@
     assert history == expected_messages
 
 
-<<<<<<< HEAD
-async def test_discards_history_entries(channels_backend: ChannelsBackend) -> None:
-    if isinstance(channels_backend, (RedisChannelsPubSubBackend, AsyncPgChannelsBackend, PsycoPgChannelsBackend)):
-        pytest.skip("Redis pub/sub backend does not support history")
-
-=======
 async def test_discards_history_entries(channels_backend_with_history: ChannelsBackend) -> None:
->>>>>>> 96d06e9f
     for _ in range(20):
         await channels_backend_with_history.publish(b"foo", {"bar"})
 
@@ -202,9 +185,6 @@
 def test_asyncpg_listener_raises_on_non_string_payload() -> None:
     backend = AsyncPgChannelsBackend(make_connection=AsyncMock())
     with pytest.raises(RuntimeError):
-<<<<<<< HEAD
-        backend._listener(connection=MagicMock(), pid=1, payload=b"abc", channel="foo")
-=======
         backend._listener(connection=MagicMock(), pid=1, payload=b"abc", channel="foo")
 
 
@@ -226,5 +206,4 @@
     backend = MemoryChannelsBackend()
 
     with pytest.raises(RuntimeError):
-        await asyncio.wait_for(async_next(backend.stream_events()), timeout=0.01)
->>>>>>> 96d06e9f
+        await asyncio.wait_for(async_next(backend.stream_events()), timeout=0.01)