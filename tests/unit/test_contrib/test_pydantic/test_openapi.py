--- conflicted
+++ resolved
@@ -580,12 +580,8 @@
     SchemaCreator(schemas=schemas, plugins=[PydanticSchemaPlugin()]).for_field_definition(
         FieldDefinition.from_annotation(module.Foo)
     )
-<<<<<<< HEAD
     key_name = _get_normalized_schema_key(str(module.Foo))
     schema = schemas[key_name]
-    assert schema.properties and "foo" in schema.properties
-=======
-    schema = schemas["Foo"]
     assert schema.properties and "foo" in schema.properties
 
 
@@ -618,5 +614,4 @@
     assert "dict_default_in_factory" in schema.properties
     assert "list_default" in schema.properties
     assert "list_default_in_field" in schema.properties
-    assert "list_default_in_factory" in schema.properties
->>>>>>> 38f3b196
+    assert "list_default_in_factory" in schema.properties