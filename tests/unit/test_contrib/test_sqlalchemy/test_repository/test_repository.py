--- conflicted
+++ resolved
@@ -731,10 +731,6 @@
 async def test_repo_exists_method_with_filters(
     raw_authors: RawRecordData, author_repo: AuthorRepository, first_author_id: Any
 ) -> None:
-<<<<<<< HEAD
-    # FIXME: this passes if this is the only test that is run
-=======
->>>>>>> 4a06dbd2
     exists = await maybe_async(
         author_repo.exists(
             author_repo.model_type.name == raw_authors[0]["name"],
