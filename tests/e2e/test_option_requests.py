--- conflicted
+++ resolved
@@ -1,10 +1,6 @@
 from collections.abc import Mapping
 from itertools import permutations
-<<<<<<< HEAD
-from typing import TYPE_CHECKING, Iterable, List, Mapping, Optional
-=======
 from typing import TYPE_CHECKING, Optional
->>>>>>> 02fdd06a
 
 import pytest
 
