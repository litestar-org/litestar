--- conflicted
+++ resolved
@@ -72,18 +72,6 @@
     connection_context: ConnectionContext,
     raw: bytes,
 ) -> Any:
-<<<<<<< HEAD
-    @post(signature_namespace={"annotation": annotation})
-    def handler(data: annotation) -> annotation:
-        return data
-
-    connection.scope["route_handler"] = handler
-    dto_type.on_registration(HandlerContext(route_handler=handler, dto_for="data", parsed_type=ParsedType(annotation)))
-    dto_type.on_registration(
-        HandlerContext(route_handler=handler, dto_for="return", parsed_type=ParsedType(annotation))
-    )
-    return dto_type(connection).bytes_to_data_type(await connection.body())
-=======
     dto_type.on_registration(
         HandlerContext(handler_id=connection_context.handler_id, dto_for="data", parsed_type=ParsedType(annotation))
     )
@@ -91,7 +79,6 @@
         HandlerContext(handler_id=connection_context.handler_id, dto_for="return", parsed_type=ParsedType(annotation))
     )
     return dto_type(connection_context).bytes_to_data_type(raw)
->>>>>>> aaa81618
 
 
 def assert_model_values(model_instance: DeclarativeBase, expected_values: dict[str, Any]) -> None:
