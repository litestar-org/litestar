from __future__ import annotations

import importlib.util
import logging
import os
import random
import string
import sys
from datetime import datetime
from os import urandom
from pathlib import Path
from typing import TYPE_CHECKING, Any, Callable, Generator, TypeVar, Union, cast
from unittest.mock import AsyncMock, MagicMock

import pytest
from pytest_lazyfixture import lazy_fixture
from redis.asyncio import Redis as AsyncRedis
from time_machine import travel

from litestar.logging import LoggingConfig
from litestar.logging.config import default_handlers as logging_default_handlers
from litestar.middleware.session import SessionMiddleware
from litestar.middleware.session.base import BaseSessionBackend
from litestar.middleware.session.client_side import ClientSideSessionBackend, CookieBackendConfig
from litestar.middleware.session.server_side import ServerSideSessionBackend, ServerSideSessionConfig
from litestar.stores.base import Store
from litestar.stores.file import FileStore
from litestar.stores.memory import MemoryStore
from litestar.stores.redis import RedisStore
from litestar.testing import RequestFactory

if TYPE_CHECKING:
    from types import ModuleType

    from pytest import FixtureRequest, MonkeyPatch
    from time_machine import Coordinates

    from litestar import Litestar
    from litestar.types import (
        AnyIOBackend,
        ASGIApp,
        ASGIVersion,
        GetLogger,
        Receive,
        RouteHandlerType,
        Scope,
        ScopeSession,
        Send,
    )


pytest_plugins = ["tests.docker_service_fixtures"]


@pytest.fixture
def mock() -> MagicMock:
    return MagicMock()


@pytest.fixture()
def async_mock() -> AsyncMock:
    return AsyncMock()


@pytest.fixture(params=[pytest.param("asyncio", id="asyncio"), pytest.param("trio", id="trio")])
def anyio_backend(request: pytest.FixtureRequest) -> str:
    return request.param  # type: ignore[no-any-return]


@pytest.fixture()
def mock_asgi_app() -> ASGIApp:
    async def asgi_app(scope: Scope, receive: Receive, send: Send) -> None:
        ...

    return asgi_app


@pytest.fixture()
def redis_store(redis_client: AsyncRedis) -> RedisStore:
    return RedisStore(redis=redis_client)


@pytest.fixture()
def memory_store() -> MemoryStore:
    return MemoryStore()


@pytest.fixture()
def file_store(tmp_path: Path) -> FileStore:
    return FileStore(path=tmp_path)


@pytest.fixture(
    params=[pytest.param("redis_store", marks=pytest.mark.xdist_group("redis")), "memory_store", "file_store"]
)
def store(request: FixtureRequest) -> Store:
    return cast("Store", request.getfixturevalue(request.param))


@pytest.fixture
def cookie_session_backend_config() -> CookieBackendConfig:
    return CookieBackendConfig(secret=urandom(16))


@pytest.fixture()
def cookie_session_backend(cookie_session_backend_config: CookieBackendConfig) -> ClientSideSessionBackend:
    return ClientSideSessionBackend(config=cookie_session_backend_config)


@pytest.fixture(
    params=[
        pytest.param(lazy_fixture("cookie_session_backend_config"), id="cookie"),
        pytest.param(lazy_fixture("server_side_session_config"), id="server-side"),
    ]
)
def session_backend_config(request: pytest.FixtureRequest) -> ServerSideSessionConfig | CookieBackendConfig:
    return cast("Union[ServerSideSessionConfig, CookieBackendConfig]", request.param)


@pytest.fixture()
def server_side_session_config() -> ServerSideSessionConfig:
    return ServerSideSessionConfig()


@pytest.fixture()
def server_side_session_backend(server_side_session_config: ServerSideSessionConfig) -> ServerSideSessionBackend:
    return ServerSideSessionBackend(config=server_side_session_config)


@pytest.fixture(
    params=[
        pytest.param("cookie_session_backend", id="cookie"),
        pytest.param("server_side_session_backend", id="server-side"),
    ]
)
def session_backend(request: pytest.FixtureRequest) -> BaseSessionBackend:
    return cast("BaseSessionBackend", request.getfixturevalue(request.param))


@pytest.fixture()
def session_backend_config_memory(memory_store: MemoryStore) -> ServerSideSessionConfig:
    return ServerSideSessionConfig()


@pytest.fixture
def session_middleware(session_backend: BaseSessionBackend, mock_asgi_app: ASGIApp) -> SessionMiddleware[Any]:
    return SessionMiddleware(app=mock_asgi_app, backend=session_backend)


@pytest.fixture
def cookie_session_middleware(
    cookie_session_backend: ClientSideSessionBackend, mock_asgi_app: ASGIApp
) -> SessionMiddleware[ClientSideSessionBackend]:
    return SessionMiddleware(app=mock_asgi_app, backend=cookie_session_backend)


@pytest.fixture
def test_client_backend(anyio_backend_name: str) -> AnyIOBackend:
    return cast("AnyIOBackend", anyio_backend_name)


@pytest.fixture
def create_scope() -> Callable[..., Scope]:
    def inner(
        *,
        type: str = "http",
        app: Litestar | None = None,
        asgi: ASGIVersion | None = None,
        auth: Any = None,
        client: tuple[str, int] | None = ("testclient", 50000),
        extensions: dict[str, dict[object, object]] | None = None,
        http_version: str = "1.1",
        path: str = "/",
        path_params: dict[str, str] | None = None,
        query_string: str = "",
        root_path: str = "",
        route_handler: RouteHandlerType | None = None,
        scheme: str = "http",
        server: tuple[str, int | None] | None = ("testserver", 80),
        session: ScopeSession | None = None,
        state: dict[str, Any] | None = None,
        user: Any = None,
        **kwargs: dict[str, Any],
    ) -> Scope:
        scope = {
            "app": app,
            "asgi": asgi or {"spec_version": "2.0", "version": "3.0"},
            "auth": auth,
            "type": type,
            "path": path,
            "raw_path": path.encode(),
            "root_path": root_path,
            "scheme": scheme,
            "query_string": query_string.encode(),
            "client": client,
            "server": server,
            "method": "GET",
            "http_version": http_version,
            "extensions": extensions or {"http.response.template": {}},
            "state": state or {},
            "path_params": path_params or {},
            "route_handler": route_handler,
            "user": user,
            "session": session,
            **kwargs,
        }
        return cast("Scope", scope)

    return inner


@pytest.fixture
def scope(create_scope: Callable[..., Scope]) -> Scope:
    return create_scope()


@pytest.fixture
def create_module(tmp_path: Path, monkeypatch: MonkeyPatch) -> Callable[[str], ModuleType]:
    """Utility fixture for dynamic module creation."""

    def wrapped(source: str) -> ModuleType:
        """

        Args:
            source: Source code as a string.

        Returns:
            An imported module.
        """
        T = TypeVar("T")

        def not_none(val: T | T | None) -> T:
            assert val is not None
            return val

        def module_name_generator() -> str:
            letters = string.ascii_lowercase
            return "".join(random.choice(letters) for _ in range(10))

        module_name = module_name_generator()
        path = tmp_path / f"{module_name}.py"
        path.write_text(source)
        # https://docs.python.org/3/library/importlib.html#importing-a-source-file-directly
        spec = not_none(importlib.util.spec_from_file_location(module_name, path))
        module = not_none(importlib.util.module_from_spec(spec))
        monkeypatch.setitem(sys.modules, module_name, module)
        not_none(spec.loader).exec_module(module)
        return module

    return wrapped


@pytest.fixture()
def frozen_datetime() -> Generator[Coordinates, None, None]:
    with travel(datetime.utcnow, tick=False) as frozen:
        yield frozen


@pytest.fixture()
def request_factory() -> RequestFactory:
    return RequestFactory()


@pytest.fixture()
def reset_httpx_logging() -> Generator[None, None, None]:
    # ensure that httpx logging is not interfering with our test client
    httpx_logger = logging.getLogger("httpx")
    initial_level = httpx_logger.level
    httpx_logger.setLevel(logging.WARNING)
    yield
    httpx_logger.setLevel(initial_level)


# the monkeypatch fixture does not work with session scoped dependencies
@pytest.fixture(autouse=True, scope="session")
def disable_warn_implicit_sync_to_thread() -> Generator[None, None, None]:
    old_value = os.getenv("LITESTAR_WARN_IMPLICIT_SYNC_TO_THREAD")
    os.environ["LITESTAR_WARN_IMPLICIT_SYNC_TO_THREAD"] = "0"
    yield
    if old_value is not None:
        os.environ["LITESTAR_WARN_IMPLICIT_SYNC_TO_THREAD"] = old_value


@pytest.fixture()
def disable_warn_sync_to_thread_with_async(monkeypatch: MonkeyPatch) -> None:
    monkeypatch.setenv("LITESTAR_WARN_SYNC_TO_THREAD_WITH_ASYNC", "0")


@pytest.fixture()
def enable_warn_implicit_sync_to_thread(monkeypatch: MonkeyPatch) -> None:
    monkeypatch.setenv("LITESTAR_WARN_IMPLICIT_SYNC_TO_THREAD", "1")


@pytest.fixture
def get_logger() -> GetLogger:
    # due to the limitations of caplog we have to place this call here.
    # we also have to allow propagation.
    return LoggingConfig(
        handlers=logging_default_handlers,
        loggers={
            "litestar": {"level": "INFO", "handlers": ["queue_listener"], "propagate": True},
        },
    ).configure()


@pytest.fixture()
<<<<<<< HEAD
async def redis_client(docker_ip: str, redis_service: None) -> AsyncGenerator[AsyncRedis, None]:
    client: AsyncRedis = AsyncRedis(host=docker_ip, port=6397)
    yield client
    try:
        await client.aclose()  # type: ignore[attr-defined]
    except RuntimeError:
        pass
    finally:
        await client.flushall()
=======
async def redis_client(docker_ip: str, redis_service: None) -> AsyncRedis:
    async with AsyncRedis(host=docker_ip, port=6397) as client:
        await client.flushall()
        return client
>>>>>>> 58272d4d
<|MERGE_RESOLUTION|>--- conflicted
+++ resolved
@@ -304,19 +304,7 @@
 
 
 @pytest.fixture()
-<<<<<<< HEAD
-async def redis_client(docker_ip: str, redis_service: None) -> AsyncGenerator[AsyncRedis, None]:
-    client: AsyncRedis = AsyncRedis(host=docker_ip, port=6397)
-    yield client
-    try:
-        await client.aclose()  # type: ignore[attr-defined]
-    except RuntimeError:
-        pass
-    finally:
-        await client.flushall()
-=======
 async def redis_client(docker_ip: str, redis_service: None) -> AsyncRedis:
     async with AsyncRedis(host=docker_ip, port=6397) as client:
         await client.flushall()
-        return client
->>>>>>> 58272d4d
+        return client