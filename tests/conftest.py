import importlib.util
<<<<<<< HEAD
import random
import string
=======
import logging
>>>>>>> 1538640d
import sys
from os import environ, urandom
from pathlib import Path
from typing import (
    TYPE_CHECKING,
    Any,
    AsyncGenerator,
    Callable,
    Dict,
    Generator,
    Optional,
    Tuple,
    TypeVar,
    Union,
    cast,
)

import pytest
from _pytest.fixtures import FixtureRequest
from fakeredis.aioredis import FakeRedis
from freezegun import freeze_time
from piccolo.conf.apps import Finder
from piccolo.table import create_db_tables, drop_db_tables
from pytest_lazyfixture import lazy_fixture

from litestar.middleware.session import SessionMiddleware
from litestar.middleware.session.base import BaseSessionBackend
from litestar.middleware.session.client_side import (
    ClientSideSessionBackend,
    CookieBackendConfig,
)
from litestar.middleware.session.server_side import (
    ServerSideSessionBackend,
    ServerSideSessionConfig,
)
from litestar.stores.base import Store
from litestar.stores.file import FileStore
from litestar.stores.memory import MemoryStore
from litestar.stores.redis import RedisStore
from litestar.testing import RequestFactory

if TYPE_CHECKING:
    from types import ModuleType

    from freezegun.api import FrozenDateTimeFactory
    from pytest import MonkeyPatch

    from litestar import Litestar
    from litestar.types import (
        AnyIOBackend,
        ASGIVersion,
        Receive,
        RouteHandlerType,
        Scope,
        ScopeSession,
        Send,
    )


def pytest_generate_tests(metafunc: Callable) -> None:
    """Sets ENV variables for 9-testing."""
    environ.update(PICCOLO_CONF="tests.piccolo_conf")


@pytest.fixture()
def template_dir(tmp_path: Path) -> Path:
    return tmp_path


@pytest.fixture()
async def scaffold_tortoise() -> AsyncGenerator:
    """Scaffolds Tortoise ORM and performs cleanup."""
    from tests.contrib.tortoise_orm import cleanup, init_tortoise

    await init_tortoise()
    yield
    await cleanup()


@pytest.fixture()
async def scaffold_piccolo() -> AsyncGenerator:
    """Scaffolds Piccolo ORM and performs cleanup."""
    tables = Finder().get_table_classes()
    await drop_db_tables(*tables)
    await create_db_tables(*tables)
    yield
    await drop_db_tables(*tables)


@pytest.fixture(
    params=[
        pytest.param("asyncio", id="asyncio"),
        pytest.param("trio", id="trio"),
    ]
)
def anyio_backend(request: pytest.FixtureRequest) -> str:
    return request.param  # type: ignore[no-any-return]


async def mock_asgi_app(scope: "Scope", receive: "Receive", send: "Send") -> None:
    pass


@pytest.fixture()
def fake_redis() -> FakeRedis:
    return FakeRedis()


@pytest.fixture()
def redis_store(fake_redis: FakeRedis) -> RedisStore:
    return RedisStore(redis=fake_redis)


@pytest.fixture()
def memory_store() -> MemoryStore:
    return MemoryStore()


@pytest.fixture()
def file_store(tmp_path: Path) -> FileStore:
    return FileStore(path=tmp_path)


@pytest.fixture(params=["redis_store", "memory_store", "file_store"])
def store(request: FixtureRequest) -> Store:
    return cast("Store", request.getfixturevalue(request.param))


@pytest.fixture
def cookie_session_backend_config() -> CookieBackendConfig:
    return CookieBackendConfig(secret=urandom(16))


@pytest.fixture()
def cookie_session_backend(cookie_session_backend_config: CookieBackendConfig) -> ClientSideSessionBackend:
    return ClientSideSessionBackend(config=cookie_session_backend_config)


@pytest.fixture(
    params=[
        pytest.param(lazy_fixture("cookie_session_backend_config"), id="cookie"),
        pytest.param(lazy_fixture("server_side_session_config"), id="server-side"),
    ]
)
def session_backend_config(request: pytest.FixtureRequest) -> Union[ServerSideSessionConfig, CookieBackendConfig]:
    return cast("Union[ServerSideSessionConfig, CookieBackendConfig]", request.param)


@pytest.fixture()
def server_side_session_config() -> ServerSideSessionConfig:
    return ServerSideSessionConfig()


@pytest.fixture()
def server_side_session_backend(server_side_session_config: ServerSideSessionConfig) -> ServerSideSessionBackend:
    return ServerSideSessionBackend(config=server_side_session_config)


@pytest.fixture(
    params=[
        pytest.param("cookie_session_backend", id="cookie"),
        pytest.param("server_side_session_backend", id="server-side"),
    ]
)
def session_backend(request: pytest.FixtureRequest) -> BaseSessionBackend:
    return cast("BaseSessionBackend", request.getfixturevalue(request.param))


@pytest.fixture()
def session_backend_config_memory(memory_store: MemoryStore) -> ServerSideSessionConfig:
    return ServerSideSessionConfig()


@pytest.fixture
def session_middleware(session_backend: BaseSessionBackend) -> SessionMiddleware[Any]:
    return SessionMiddleware(app=mock_asgi_app, backend=session_backend)


@pytest.fixture
def cookie_session_middleware(
    cookie_session_backend: ClientSideSessionBackend,
) -> SessionMiddleware[ClientSideSessionBackend]:
    return SessionMiddleware(app=mock_asgi_app, backend=cookie_session_backend)


@pytest.fixture
def test_client_backend(anyio_backend_name: str) -> "AnyIOBackend":
    return cast("AnyIOBackend", anyio_backend_name)


@pytest.fixture
def create_scope() -> Callable[..., "Scope"]:
    def inner(
        *,
        type: str = "http",
        app: Optional["Litestar"] = None,
        asgi: Optional["ASGIVersion"] = None,
        auth: Any = None,
        client: Optional[Tuple[str, int]] = ("testclient", 50000),
        extensions: Optional[Dict[str, Dict[object, object]]] = None,
        http_version: str = "1.1",
        path: str = "/",
        path_params: Optional[Dict[str, str]] = None,
        query_string: str = "",
        root_path: str = "",
        route_handler: Optional["RouteHandlerType"] = None,
        scheme: str = "http",
        server: Optional[Tuple[str, Optional[int]]] = ("testserver", 80),
        session: "ScopeSession" = None,
        state: Optional[Dict[str, Any]] = None,
        user: Any = None,
        **kwargs: Dict[str, Any],
    ) -> "Scope":
        scope = {
            "app": app,
            "asgi": asgi or {"spec_version": "2.0", "version": "3.0"},
            "auth": auth,
            "type": type,
            "path": path,
            "raw_path": path.encode(),
            "root_path": root_path,
            "scheme": scheme,
            "query_string": query_string.encode(),
            "client": client,
            "server": server,
            "method": "GET",
            "http_version": http_version,
            "extensions": extensions or {"http.response.template": {}},
            "state": state or {},
            "path_params": path_params or {},
            "route_handler": route_handler,
            "user": user,
            "session": session,
            **kwargs,
        }
        return cast("Scope", scope)

    return inner


@pytest.fixture
def scope(create_scope: Callable[..., "Scope"]) -> "Scope":
    return create_scope()


@pytest.fixture
def create_module(tmp_path: Path, monkeypatch: "MonkeyPatch") -> "Callable[[str], ModuleType]":
    """Utility fixture for dynamic module creation."""

    def wrapped(source: str) -> "ModuleType":
        """

        Args:
            source: Source code as a string.

        Returns:
            An imported module.
        """
        T = TypeVar("T")

        def not_none(val: Union[T, Optional[T]]) -> T:
            assert val is not None
            return val

        def module_name_generator() -> str:
            letters = string.ascii_lowercase
            return "".join(random.choice(letters) for _ in range(10))

        module_name = module_name_generator()
        path = tmp_path / f"{module_name}.py"
        path.write_text(source)
        # https://docs.python.org/3/library/importlib.html#importing-a-source-file-directly
        spec = not_none(importlib.util.spec_from_file_location(module_name, path))
        module = not_none(importlib.util.module_from_spec(spec))
        monkeypatch.setitem(sys.modules, module_name, module)
        not_none(spec.loader).exec_module(module)
        return module

    return wrapped


@pytest.fixture(scope="module")
def mock_db() -> MemoryStore:
    return MemoryStore()


@pytest.fixture()
def frozen_datetime() -> Generator["FrozenDateTimeFactory", None, None]:
    with freeze_time() as frozen:
        yield cast("FrozenDateTimeFactory", frozen)


@pytest.fixture()
<<<<<<< HEAD
def request_factory() -> RequestFactory:
    return RequestFactory()
=======
def reset_httpx_logging() -> Generator[None, None, None]:
    # ensure that httpx logging is not interfering with our test client
    httpx_logger = logging.getLogger("httpx")
    initial_level = httpx_logger.level
    httpx_logger.setLevel(logging.WARNING)
    yield
    httpx_logger.setLevel(initial_level)
>>>>>>> 1538640d
<|MERGE_RESOLUTION|>--- conflicted
+++ resolved
@@ -1,10 +1,7 @@
 import importlib.util
-<<<<<<< HEAD
+import logging
 import random
 import string
-=======
-import logging
->>>>>>> 1538640d
 import sys
 from os import environ, urandom
 from pathlib import Path
@@ -298,15 +295,15 @@
 
 
 @pytest.fixture()
-<<<<<<< HEAD
 def request_factory() -> RequestFactory:
     return RequestFactory()
-=======
+
+
+@pytest.fixture()
 def reset_httpx_logging() -> Generator[None, None, None]:
     # ensure that httpx logging is not interfering with our test client
     httpx_logger = logging.getLogger("httpx")
     initial_level = httpx_logger.level
     httpx_logger.setLevel(logging.WARNING)
     yield
-    httpx_logger.setLevel(initial_level)
->>>>>>> 1538640d
+    httpx_logger.setLevel(initial_level)