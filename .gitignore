# folders
.hypothesis/
.idea/
.mypy_cache/
.pytest_cache/
.tox/
.venv/
.vscode/
__pycache__/
build/
dist/
node_modules/
results/
site/
<<<<<<< HEAD
target/
.scannerwork/
target/
=======
.scannerwork/
>>>>>>> 2d02de2a

# files
*.iml
.coverage
.DS_Store
.python-version
coverage.*
*.so
*.egg-info/<|MERGE_RESOLUTION|>--- conflicted
+++ resolved
@@ -12,13 +12,9 @@
 node_modules/
 results/
 site/
-<<<<<<< HEAD
 target/
 .scannerwork/
-target/
-=======
-.scannerwork/
->>>>>>> 2d02de2a
+
 
 # files
 *.iml
