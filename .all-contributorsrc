--- conflicted
+++ resolved
@@ -992,21 +992,20 @@
       ]
     },
     {
-<<<<<<< HEAD
       "login": "LeckerenSirupwaffeln",
       "name": "LeckerenSirupwaffeln",
       "avatar_url": "https://avatars.githubusercontent.com/u/83568015?v=4",
       "profile": "https://github.com/LeckerenSirupwaffeln",
       "contributions": [
         "bug"
-=======
+      ]
+    },
       "login": "eldano1995",
       "name": "Daniel González Fernández",
       "avatar_url": "https://avatars.githubusercontent.com/u/24553679?v=4",
       "profile": "https://github.com/eldano1995",
       "contributions": [
         "doc"
->>>>>>> 7e271969
       ]
     }
   ],
