default_language_version:
  python: "3.11"
repos:
  - repo: https://github.com/pre-commit/pre-commit-hooks
    rev: v4.4.0
    hooks:
      - id: check-ast
      - id: check-case-conflict
      - id: check-toml
      - id: debug-statements
      - id: end-of-file-fixer
      - id: mixed-line-ending
      - id: trailing-whitespace
  - repo: https://github.com/charliermarsh/ruff-pre-commit
<<<<<<< HEAD
    rev: "v0.0.257"
=======
    rev: "v0.0.261"
>>>>>>> 4b82ef8f
    hooks:
      - id: ruff
        args: ["--fix"]
  - repo: https://github.com/codespell-project/codespell
    rev: v2.2.4
    hooks:
      - id: codespell
        exclude: "tests/openapi/typescript_converter/test_converter"
  - repo: https://github.com/psf/black
    rev: 23.3.0
    hooks:
      - id: black
        args: [--config=./pyproject.toml]
  - repo: https://github.com/asottile/blacken-docs
    rev: 1.13.0
    hooks:
      - id: blacken-docs
  - repo: https://github.com/pre-commit/mirrors-prettier
    rev: "v3.0.0-alpha.6"
    hooks:
      - id: prettier
        exclude: "_templates"
  - repo: https://github.com/python-formate/flake8-dunder-all
    rev: v0.2.2
    hooks:
      - id: ensure-dunder-all
        exclude: "test*|examples*|tools"
  - repo: https://github.com/ariebovenberg/slotscheck
    rev: v0.16.5
    hooks:
      - id: slotscheck
        exclude: "test_*|docs"
  - repo: https://github.com/pre-commit/mirrors-mypy
    rev: "v1.2.0"
    hooks:
      - id: mypy
        exclude: "test_apps|tools|docs"
        additional_dependencies:
          [
            aiosqlite,
<<<<<<< HEAD
            asyncmy,
=======
            async_timeout,
>>>>>>> 4b82ef8f
            asyncpg,
            attrs,
            beanie,
            beautifulsoup4,
            brotli,
            cattrs,
            click,
            fakeredis>=2.10.2,
            fast-query-parsers,
            freezegun,
            fsspec,
            httpx,
            hypothesis,
            jsbeautifier,
            mako,
            mongomock_motor,
            msgspec,
            multidict,
            opentelemetry-instrumentation-asgi,
            opentelemetry-sdk,
            piccolo,
            picologging,
            pydantic,
            polyfactory,
            pytest,
            pytest-lazy-fixture,
            pytest-mock,
            pytest_docker,
            python-dotenv,
            python-jose,
            pytimeparse,
            pyyaml,
            rich,
            sqlalchemy>2.0,
            starlette,
            structlog,
            tortoise-orm,
            types-beautifulsoup4,
            types-freezegun,
            types-python-dateutil,
            types-pyyaml,
            types-redis,
            uvicorn,
          ]
  - repo: https://github.com/RobertCraigie/pyright-python
    rev: v1.1.302
    hooks:
      - id: pyright
        exclude: "test_apps|tools|docs|_openapi"
        additional_dependencies:
          [
            aiosqlite,
<<<<<<< HEAD
            asyncmy,
=======
            async_timeout,
>>>>>>> 4b82ef8f
            asyncpg,
            attrs,
            beanie,
            beautifulsoup4,
            brotli,
            cattrs,
            click,
            fakeredis>=2.10.2,
            fast-query-parsers,
            freezegun,
            fsspec,
            httpx,
            hypothesis,
            jsbeautifier,
            mako,
            mongomock_motor,
            msgspec,
            multidict,
            opentelemetry-instrumentation-asgi,
            opentelemetry-sdk,
            piccolo,
            picologging,
            pydantic,
            polyfactory,
            pytest,
            pytest-lazy-fixture,
            pytest-mock,
            pytest_docker,
            python-dotenv,
            python-jose,
            pytimeparse,
            pyyaml,
            rich,
            sqlalchemy>2.0,
            starlette,
            structlog,
            tortoise-orm,
            types-beautifulsoup4,
            types-freezegun,
            types-pyyaml,
            types-redis,
            uvicorn,
          ]
  - repo: local
    hooks:
      - id: sphinx-lint
        name: sphinx-lint
        language: python
        entry: sphinx-lint
        additional_dependencies: [sphinx-lint]
        types: [rst]<|MERGE_RESOLUTION|>--- conflicted
+++ resolved
@@ -12,11 +12,7 @@
       - id: mixed-line-ending
       - id: trailing-whitespace
   - repo: https://github.com/charliermarsh/ruff-pre-commit
-<<<<<<< HEAD
-    rev: "v0.0.257"
-=======
     rev: "v0.0.261"
->>>>>>> 4b82ef8f
     hooks:
       - id: ruff
         args: ["--fix"]
@@ -57,11 +53,8 @@
         additional_dependencies:
           [
             aiosqlite,
-<<<<<<< HEAD
+            async_timeout,
             asyncmy,
-=======
-            async_timeout,
->>>>>>> 4b82ef8f
             asyncpg,
             attrs,
             beanie,
@@ -114,11 +107,8 @@
         additional_dependencies:
           [
             aiosqlite,
-<<<<<<< HEAD
+            async_timeout,
             asyncmy,
-=======
-            async_timeout,
->>>>>>> 4b82ef8f
             asyncpg,
             attrs,
             beanie,
