default_language_version:
  python: "3.11"
repos:
  - repo: https://github.com/pre-commit/pre-commit-hooks
    rev: v4.4.0
    hooks:
      - id: check-ast
      - id: check-case-conflict
      - id: check-merge-conflict
      - id: check-toml
      - id: debug-statements
      - id: end-of-file-fixer
      - id: mixed-line-ending
      - id: trailing-whitespace
  - repo: https://github.com/asottile/pyupgrade
    rev: v3.3.1
    hooks:
      - id: pyupgrade
        args: ["--py38-plus"]
  - repo: https://github.com/hadialqattan/pycln
    rev: v2.1.2
    hooks:
      - id: pycln
        args: [--config=pyproject.toml]
  - repo: https://github.com/pycqa/isort
    rev: 5.11.4
    hooks:
      - id: isort
  - repo: https://github.com/psf/black
    rev: 22.12.0
    hooks:
      - id: black
        args: [--config=./pyproject.toml]
  - repo: https://github.com/codespell-project/codespell
    rev: v2.2.2
    hooks:
      - id: codespell
        exclude: "tests/openapi/typescript_converter/test_converter"
  - repo: https://github.com/asottile/blacken-docs
    rev: v1.12.1
    hooks:
      - id: blacken-docs
  - repo: https://github.com/pre-commit/mirrors-prettier
    rev: "v3.0.0-alpha.4"
    hooks:
      - id: prettier
        exclude: docs
  - repo: https://github.com/pycqa/bandit
    rev: 1.7.4
    hooks:
      - id: bandit
        exclude: "test_*"
        args: ["-iii", "-ll", "-s=B308,B703"]
<<<<<<< HEAD
=======
  - repo: https://github.com/igorshubovych/markdownlint-cli
    rev: v0.33.0
    hooks:
      - id: markdownlint
        args:
          [
            --disable=MD013,
            --disable=MD033,
            --disable=MD046,
            --disable=MD050,
            --disable=MD052,
            --disable=MD012,
            --disable=MD036,
            --disable=MD034,
            --disable=MD038,
          ]
  - repo: https://github.com/PyCQA/docformatter
    rev: v1.5.1
    hooks:
      - id: docformatter
        args:
          [
            --in-place,
            --close-quotes-on-newline,
            --wrap-descriptions=120,
            --wrap-summaries=120,
          ]
>>>>>>> a12bef7c
  - repo: https://github.com/pycqa/pydocstyle
    rev: 6.2.3
    hooks:
      - id: pydocstyle
        exclude: "test*|examples*|tools"
        additional_dependencies:
          - pydocstyle[toml]
  - repo: https://github.com/PyCQA/flake8
    rev: 6.0.0
    hooks:
      - id: flake8
        additional_dependencies:
          [
            "flake8-bugbear",
            "flake8-comprehensions",
            "flake8-mutable",
            "flake8-print",
            "flake8-simplify",
            "flake8-type-checking",
            "flake8-implicit-str-concat",
            "flake8-noqa",
            "flake8-return",
            "flake8-secure-coding-standard",
            "flake8-encodings",
            "flake8-use-fstring",
            "flake8-use-pathlib",
          ]
  - repo: https://github.com/ariebovenberg/slotscheck
    rev: v0.16.4
    hooks:
      - id: slotscheck
        exclude: "test_*|docs"
  - repo: https://github.com/pycqa/pylint
    rev: "v2.16.0b0"
    hooks:
      - id: pylint
        exclude: "tests|examples|test_apps|docs|tools"
        args: ["--unsafe-load-any-extension=y"]
        additional_dependencies:
          [
            aiomcache,
            click,
            fast-query-parsers,
            fsspec,
            httpx,
            msgspec,
            multidict,
            opentelemetry-instrumentation-asgi,
            piccolo,
            picologging,
            pydantic,
            pydantic_factories,
            pydantic_openapi_schema,
            python-dotenv,
            python-jose,
            pyyaml,
            redis,
            rich,
            sqlalchemy,
            starlette,
            structlog,
            tortoise_orm,
            uvicorn,
            jsbeautifier,
          ]
  - repo: https://github.com/pre-commit/mirrors-mypy
    rev: "v0.991"
    hooks:
      - id: mypy
        exclude: "test_apps|docs|tools"
        additional_dependencies:
          [
            aiomcache,
            beanie,
            click,
            fast-query-parsers,
            fsspec,
            httpx,
            msgspec,
            multidict,
            opentelemetry-instrumentation-asgi,
            opentelemetry-sdk,
            piccolo,
            picologging,
            pydantic,
            pydantic_factories,
            pydantic_openapi_schema,
            pytest,
            pytest-mock,
            python-dotenv,
            python-jose,
            rich,
            sqlalchemy,
            sqlalchemy2-stubs,
            starlette,
            structlog,
            tortoise-orm,
            types-beautifulsoup4,
            types-freezegun,
            types-pyyaml,
            types-redis,
            uvicorn,
            jsbeautifier,
          ]
  - repo: https://github.com/RobertCraigie/pyright-python
    rev: v1.1.289
    hooks:
      - id: pyright
        exclude: "test_apps|tools|docs"
        additional_dependencies:
          [
            aiomcache,
            beanie,
            beautifulsoup4,
            brotli,
            click,
            cryptography,
            fast-query-parsers,
            freezegun,
            fsspec,
            httpx,
            hypothesis,
            jinja2,
            mako,
            mongomock_motor,
            msgspec,
            multidict,
            opentelemetry-instrumentation-asgi,
            opentelemetry-sdk,
            piccolo,
            picologging,
            pydantic,
            pydantic_factories,
            pydantic_openapi_schema,
            pytest,
            pytest-mock,
            python-dotenv,
            python-jose,
            pyyaml,
            redis,
            rich,
            sqlalchemy,
            sqlalchemy2-stubs,
            starlette,
            structlog,
            uvicorn,
<<<<<<< HEAD
          ]
  - repo: local
    hooks:
      - id: sphinx-lint
        name: sphinx-lint
        language: python
        entry: sphinx-lint
        additional_dependencies: [sphinx-lint]
        types: [rst]
=======
            jsbeautifier,
          ]
>>>>>>> a12bef7c
<|MERGE_RESOLUTION|>--- conflicted
+++ resolved
@@ -51,36 +51,6 @@
       - id: bandit
         exclude: "test_*"
         args: ["-iii", "-ll", "-s=B308,B703"]
-<<<<<<< HEAD
-=======
-  - repo: https://github.com/igorshubovych/markdownlint-cli
-    rev: v0.33.0
-    hooks:
-      - id: markdownlint
-        args:
-          [
-            --disable=MD013,
-            --disable=MD033,
-            --disable=MD046,
-            --disable=MD050,
-            --disable=MD052,
-            --disable=MD012,
-            --disable=MD036,
-            --disable=MD034,
-            --disable=MD038,
-          ]
-  - repo: https://github.com/PyCQA/docformatter
-    rev: v1.5.1
-    hooks:
-      - id: docformatter
-        args:
-          [
-            --in-place,
-            --close-quotes-on-newline,
-            --wrap-descriptions=120,
-            --wrap-summaries=120,
-          ]
->>>>>>> a12bef7c
   - repo: https://github.com/pycqa/pydocstyle
     rev: 6.2.3
     hooks:
@@ -227,7 +197,7 @@
             starlette,
             structlog,
             uvicorn,
-<<<<<<< HEAD
+            jsbeautifier,
           ]
   - repo: local
     hooks:
@@ -236,8 +206,4 @@
         language: python
         entry: sphinx-lint
         additional_dependencies: [sphinx-lint]
-        types: [rst]
-=======
-            jsbeautifier,
-          ]
->>>>>>> a12bef7c
+        types: [rst]