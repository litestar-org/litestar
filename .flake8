--- conflicted
+++ resolved
@@ -1,11 +1,7 @@
 [flake8]
 max-line-length = 120
 max-complexity = 12
-<<<<<<< HEAD
-ignore = E501, B008, W503, C408, B009, B023, C417, PT006, PT007, PT004, PT012, SIM401,E203
-=======
 ignore = E501, B008, W503, C408, B009, B023, C417, PT006, PT007, PT004, PT012, SIM401, E225
->>>>>>> 6fe427e5
 type-checking-pydantic-enabled = true
 type-checking-fastapi-enabled = true
 classmethod-decorators =
